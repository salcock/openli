#!/bin/bash

set -x -e -o pipefail

export DEBEMAIL='packaging@wand.net.nz'
export DEBFULLNAME='WAND Packaging'
export DEBIAN_FRONTEND=noninteractive

export SOURCENAME=`echo ${GITHUB_REF##*/} | cut -d '-' -f 1`

apt-get update
apt-get install -y equivs devscripts dpkg-dev quilt curl apt-transport-https \
    apt-utils ssl-cert ca-certificates gnupg lsb-release debhelper git \
    pkg-config

DISTRO=$(lsb_release -sc)

curl -1sLf 'https://dl.cloudsmith.io/public/wand/libwandio/cfg/setup/bash.deb.sh' | bash
curl -1sLf 'https://dl.cloudsmith.io/public/wand/libwandder/cfg/setup/bash.deb.sh' | bash
curl -1sLf 'https://dl.cloudsmith.io/public/wand/libtrace/cfg/setup/bash.deb.sh' | bash
<<<<<<< HEAD
=======
curl -1sLf 'https://dl.cloudsmith.io/public/wand/openli/cfg/setup/bash.deb.sh' | bash

DISTRO=$(lsb_release -sc)

case ${DISTRO} in
        jessie | xenial | stretch )
                curl -1sLf 'https://dl.cloudsmith.io/public/wand/dpdk-wand/cfg/setup/bash.deb.sh' | bash
        ;;
esac
>>>>>>> 09cc4c5f

case ${DISTRO} in
        jessie | xenial | stretch )
                curl -1sLf 'https://dl.cloudsmith.io/public/wand/dpdk-wand/cfg/setup/bash.deb.sh' | bash
        ;;
esac


apt-get update
apt-get upgrade -y<|MERGE_RESOLUTION|>--- conflicted
+++ resolved
@@ -18,18 +18,7 @@
 curl -1sLf 'https://dl.cloudsmith.io/public/wand/libwandio/cfg/setup/bash.deb.sh' | bash
 curl -1sLf 'https://dl.cloudsmith.io/public/wand/libwandder/cfg/setup/bash.deb.sh' | bash
 curl -1sLf 'https://dl.cloudsmith.io/public/wand/libtrace/cfg/setup/bash.deb.sh' | bash
-<<<<<<< HEAD
-=======
 curl -1sLf 'https://dl.cloudsmith.io/public/wand/openli/cfg/setup/bash.deb.sh' | bash
-
-DISTRO=$(lsb_release -sc)
-
-case ${DISTRO} in
-        jessie | xenial | stretch )
-                curl -1sLf 'https://dl.cloudsmith.io/public/wand/dpdk-wand/cfg/setup/bash.deb.sh' | bash
-        ;;
-esac
->>>>>>> 09cc4c5f
 
 case ${DISTRO} in
         jessie | xenial | stretch )
