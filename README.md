OpenLI -- open source ETSI-compliant Lawful Intercept software

Version: pre-release

---------------------------------------------------------------------------

Copyright (c) 2018 The University of Waikato, Hamilton, New Zealand.
All rights reserved.

This code has been developed by the University of Waikato WAND research group. For further information please see http://www.wand.net.nz/.

---------------------------------------------------------------------------


<<<<<<< HEAD
This software is not even close to being finished yet. Expect proper
documentation and usage instructions once the various components are
more stable.
=======
## Dependencies

* [libtrace 4.0.0 or later](http://research.wand.net.nz/software/libtrace.php)
  (packages for Debian / Ubuntu are available
  [from WAND](http://packages.wand.net.nz) as well).

* [libwandder](https://github.com/wanduow/libwandder/tree/develop)

* libyaml -- Debian / Ubuntu users can install the libyaml-dev package.

* libosip2 -- Debian / Ubuntu users can install the libosip2-dev package.


## Building OpenLI

To build OpenLI, just follow the series of steps given below.

1. Run the `./bootstrap.sh` script at the top level of the source tree (only
   required if you have cloned the OpenLI git repo).

2. Run the `./configure` script.

    If you wish to install OpenLI to a non-standard location (which is typically
    `/usr/local/`), append `--prefix=<location>` to the `./configure` command.

    If you have installed any of the dependencies in non-standard locations,
    you may need to also tell `./configure` where they are using the CFLAGS
    and LDFLAGS arguments. For example, if I had installed libtrace into the
    `/home/wand/` directory, I would need to add
    `CFLAGS="-I/home/wand/include" LDFLAGS="-L/home/wand/lib"` to the
    `./configure` command.

3. Run `make`.

4. To install OpenLI on your system, run `make install`. If you haven't set
   the prefix in Step 2, you'll probably need to run this command as a
   superuser (e.g. `sudo make install`).

   **This last step is optional -- the OpenLI software components should run without needing to be installed.**


## Running OpenLI

OpenLI consists of three software components: the provisioner, the collector
and the mediator. In a typical deployment, you would have **1** provisioner,
**1** mediator (although multiple mediators are supported) and **multiple**
collectors (1 per interception point in your network).

The provisioner acts as a centralised controller for the OpenLI system. All
other components report their presence to the provisioner, which then issues
intercept instructions for the components to carry out. In the case of the
collectors, these instructions will identify the interception target and
detail which mediator should receive the intercept records from that target.
For the mediator, the instructions will describe how to connect to the law
enforcement agencies and which intercepts should be forwarded to each agency.

The mediator collates the intercept records produced by the collectors and
forwards them to the appropriate agency via the handovers (HI2 and HI3, to
use ETSI terminology). The mediator also maintains the TCP sessions for the
agency handovers, including sending keep-alives when the handovers are
otherwise idle.

The collector captures the packets that are observed on one or more network
interfaces. If any of the packets is destined to or sent by an intercept
target, the collector will encode the packet using the ETSI standard and
forward the encoded packet onto a mediator as an intercept record. The
collector also maintains all of the necessary internal state to map intercept
targets (which are typically expressed as SIP URIs or ISP usernames) to their
corresponding RTP or IP sessions. A collector can capture using multiple
input sources (i.e. capture interfaces) and use multiple threads to spread
the collection workload across multiple CPU cores.

More details on how to configure and run each component can be found in the
relevant document in the `doc/` directory included with the OpenLI source.
Example configuration for each component is also included in this directory.


# Changing configuration of a running OpenLI system

If you wish to make changes to the configuration of a running instance of
OpenLI, sending a SIGHUP to any running OpenLI process will cause it to
re-read its configuration file and apply any changes that have occurred. Any
ongoing intercepts that have not been modified will continue uninterrupted.

In particular, this is the primary mechanism for adding and removing intercepts
at the moment, e.g. to add an intercept, add it to the provisioner config
file and send a SIGHUP to the OpenLI provisioner process. The provisioner
will read the new intercept details from the config and push that out to all
of the collectors and mediators that it is managing. Halting an intercept
works much the same way, except you remove the intercept from the config file
before sending SIGHUP to the provisioner.



>>>>>>> ade3e43a
<|MERGE_RESOLUTION|>--- conflicted
+++ resolved
@@ -11,12 +11,6 @@
 
 ---------------------------------------------------------------------------
 
-
-<<<<<<< HEAD
-This software is not even close to being finished yet. Expect proper
-documentation and usage instructions once the various components are
-more stable.
-=======
 ## Dependencies
 
 * [libtrace 4.0.0 or later](http://research.wand.net.nz/software/libtrace.php)
@@ -109,6 +103,3 @@
 works much the same way, except you remove the intercept from the config file
 before sending SIGHUP to the provisioner.
 
-
-
->>>>>>> ade3e43a
