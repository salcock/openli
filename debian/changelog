<<<<<<< HEAD
=======
openli (1.1.13-1) unstable; urgency=medium

  * REST API: added new endpoints for collectors/ and mediators/ to
    provide basic details on existing collectors and mediators and
    when they were last active.
  * X2/X3: a single intercept can now have multiple XIDs configured
    for it.
  * Provisioner: fix bug where encrypt-intercept-config option was
    ignored if the provisioner was run with the -K option set.
  * Provisioner: fix issue where bad encryption configuration would
    cause changes to the intercept configuration made via the REST API
    to not persist.

 -- Shane Alcock <salcock@searchlight.nz>  Thu, 5 Jun 2025 14:42:19 +1200

>>>>>>> d3ef470f
openli (1.1.12-1) unstable; urgency=medium

  * Collector: improved handling of situations where a libtrace
    input encounters a fatal error.
  * Mediator: ensure rabbitmq-server is listed as a dependency in
    the mediator system file.
  * Collector: add support for receiving intercepted traffic via X2/X3
    interfaces (SIP and RTP PDU types only at this stage).
  * SIP: fix bug where RTP streams are not intercepted if the corresponding
    SIP session occurs between two endpoints with the same IP address.
  * Provisioner: add support for encrypting the running intercept config file.
  * Mediator: fix bursty delivery of CC records over HI3.
  * Collector: fix bursty delivery of intercept records to the mediator
    when publishing to a standard TCP socket.
  * Collector: fix immediate mediator disconnection when using SSL for
    inter-component connections.
  * Collector: fix assertion failure that could occur in very rare instances
    (believed to be when a SIP message is fragmented at the IP layer).

 -- Shane Alcock <salcock@searchlight.nz>  Thu, 1 May 2025 16:33:50 +1200

openli (1.1.11-1) unstable; urgency=medium

  * SIP: fix crash when processing an INVITE where the SDP address is
    missing but the SDP username is present.
  * SIP: add ability to extract target usernames from tel: URIs.
  * RADIUS: fix memory leak when RADIUS sessions have multiple usable
    identities.
  * Collector: add ability to use multiple threads for SIP parsing.
  * Collector: merged capabilities of SMS threads into the new SIP parsing
    threads. Standalone SMS interception threads now no longer exist.
  * Collector: add configuration option to specify a coremap for an
    individual input.
  * Collector: improved packet processing thread performance by avoiding
    fragment offset calculations if the packet is clearly not a fragment.
  * Collector: improved encoding performance by pre-encoding certain
    members of the IPAddress structure that are likely to occur frequently.
  * Collector: improved TCP reassembly performance by replacing regular
    sorting of TCP segments with an in-order insertion.
  * SIP: improved SIP parsing performance by avoiding CSeq extraction from
    responses when there are no relevant unresponded requests.
  * Collector: improved TCP reassembly performance by automatically skipping
    ACKs without data.
  * Collector: fix deadlock on exit problems caused when threads exited in
    a bad order.
  * SIP: fix crashes when a TCP stream had to be reset due to packet loss.
  * Collector: improved packet processing performance by skipping the
    static IP intercept code path for IP packets in situations where there
    were no static IP intercepts configured.

 -- Shane Alcock <salcock@searchlight.nz>  Sat, 11 Jan 2025 15:32:04 +1300

openli (1.1.10-2) unstable; urgency=medium

  * Add explicit version to libwandder2 dependency to force upgraded
    installs to pull in the latest libwandder2.

 -- Shane Alcock <salcock@searchlight.nz>  Fri, 15 Nov 2024 14:21:18 +1300

openli (1.1.10-1) unstable; urgency=medium

  * RADIUS: Accounting Response packets no longer need to be seen by
    the collector; session state updates are now inferred from
    Accounting Requests automatically without the need to see the
    matching Response.
  * Collector: using multiple forwarding threads now actually
    behaves as expected.
  * Collector: support the use of zero GTP, SMS, or email worker
    threads. Having no SMS worker threads, in particular, can increase
    collector performance for operators who do not require SMS
    interception.
  * Collector: reduce CPU usage in encoder worker threads when they are idle.
  * Collector: improve performance when copying packets to distribute to
    other worker threads.
  * Collector: reduce CPU usage when checking if a packet matches a
    user-specified RADIUS, GTP, or SIP server.
  * Voice: fix bug where the RTP stream might not be intercepted if
    there are multiple intercepts configured for the same target.
  * Mediator: fix bug where a mediator using RabbitMQ would never receive
    intercept records from a collector.
  * SIP: fix bug where SIP sessions using TCP keepalives would not be
    intercepted due to errors in the TCP reassembly code.
  * SIP: fix crash caused by incorrectly freeing a packet that had been
    claimed by the TCP reassembler.
  * SIP: fix bug where SIP messages that do not begin at the start of the
    TCP payload would not be intercepted or used to update the call
    state.
  * SIP: assume TCP packets for a stream are lost forever if the gap between
    the expected sequence number and the observed packets exceeds 64KB.
  * SIP: reset the SIP and TCP reassembly state for TCP streams where a
    packet has been lost or the SIP parser reported an error.
  * SIP: fix bug that caused an assertion failure in find_sip_message_end()
    when processing a TCP SIP stream after a packet was lost.

 -- Shane Alcock <salcock@searchlight.nz>  Mon, 04 Nov 2024 11:21:40 +1300

openli (1.1.9-1) unstable; urgency=medium

  * RADIUS: fix crash that can occur under very rare circumstances due to
    a dangling user record pointer in an old unmatched request.
  * RADIUS: fix bug where CINs for all RADIUS sessions were zero.
  * Fix potential silent exit in collector if a packet cannot be
    copied to be sent to another thread.
  * Mobile data: move processing of GTP traffic / sessions into separate worker
    threads.
  * Mobile data: add (experimental) support for intercepting GTP-U traffic for
    sessions where the GTP-C identity matches an intercept target.
    Only applies to GTPv2 sessions -- no CC interception is performed for
    GTPv1 sessions (i.e UMTS-CCs).
  * Mobile data: add support for intercepting GTP-C traffic for intercept
    targets and encoding it as either EPS-IRIs (for GTPv2) or UMTS-IRIs
    (for GTPv1).
  * Mobile data: IP-based mobile intercepts are now encoded as EPS-CCs,
    instead of UMTS-CCs.
  * Mediator: allow RabbitMQ internal password to be specified using
    either "RMQlocalpass" OR "RMQinternalpass" config options, so
    as to match the existing documentation.
  * SIP: fix bug where RTP would not be intercepted if the SIP traffic
    is proxied back to the original source IP.
  * SIP: fix assertion failure when reassembling TCP SIP traffic that
    happens to have trailing bytes (such as an extra '\r\n' sequence).
  * SIP: fix double frees that could occur when reassembling TCP SIP
    traffic.
  * Removed some internally defined OID consts and replaced them with
    ones defined by libwandder.

 -- Shane Alcock <salcock@searchlight.nz>  Fri, 27 Sep 2024 10:47:19 +1200

openli (1.1.8-1) unstable; urgency=medium

  * Collector: fix crash in sync_voip thread if an invalid SIP packet
    is encountered.
  * Collector: add a single zero byte to the list of recognised SIP
    keep alives.
  * Collector: fix crash that can occur if an IP is mapped to a
    RADIUS session more than once.
  * Add config option to specify the country where an agency has
    jurisdiction, which allows us to support country-specific
    requirements for HI1 operations and keep alive messages.
  * Keep alive messages for NL agencies now conform to the ETSI-IP.nl
    requirements.
  * Use '--' instead of 'NA' as the auth and delivery country code for
    keep alives when we do not know the country code for the receiving
    agency.

 -- Shane Alcock <salcock@searchlight.nz>  Wed, 14 Aug 2024 10:13:28 +1200

openli (1.1.7-1) unstable; urgency=medium

  * Collector: fix file descriptor leak caused by timers in SMS worker
    threads.
  * Collector: fix bug where a forwarder thread would be unable to exit
    if the collector is trying to shut down due to an error.
  * Collector: fix another race condition that can cause a collector to
    hang when it is being halted.
  * Collector: VoIP sync thread now recognises more SIP keep alive
    payloads (including eXoSIP keep alives) so will no longer complain
    about invalid SIP payload when these KAs are observed.
  * Collector: fix segfault that can occur if an IP data session is
    assigned to more than 5 IP addresses.
  * Collector: fix segfault in VoIP sync thread if the expiry timer for
    a completed call cannot be properly created (e.g. if we run out of
    file descriptors).

 -- Shane Alcock <salcock@searchlight.nz>  Tue, 23 Jul 2024 09:53:36 +1200

openli (1.1.6-1) unstable; urgency=medium

  * Fix incorrect encoding of userLocationInformation field.
  * Add support for IMSI and IMEI as target identifiers for mobile
    data (IP) intercepts.
  * Added new parameter for IP intercepts: mobileident -- this is
    used to indicate whether the user identifier for a mobile data
    intercept is an MSISDN, IMEI or IMSI.
  * Add support for including SIP packets in pcapdisk output for
    VoIP intercepts.
  * Fix bug where mediators receiving message from a collector via
    RabbitMQ would be disconnected due to regular consumer timeouts.
    This in turn should resolve issues where old IRIs or CCs would be
    periodically retransmitted by a mediator to the LEA.
  * Fix memory errors when reassembling TCP segments in the collector
    libtrace threads.
  * Generate error log messages when a component (either mediator or
    collector) cannot publish to RabbitMQ due to the connection being
    blocked.

 -- Shane Alcock <salcock@searchlight.nz>  Mon, 1 Jul 2024 09:57:07 +1200

openli (1.1.5-1) unstable; urgency=medium

  * Fix bug where pcap disk output was not producing pcap files for IP
    intercepts that were wrapped in a vendor mirroring header.
  * Fix bug where changing an existing intercept to use the
    pcapdisk agency would not result in pcap files being written for
    that intercept.
  * Mediator: fixed log spam of "pcap file opened" messages when in fact
    no file was being created due to the lack of intercepted traffic for
    that intercept.
  * SMTP: add ability to detect automatic email forwarding by searching
    for certain message headers in the email content. The set of headers
    to search for must be defined by the user in the collector configuration
    file.
  * Remove target identities from collector log messages.
  * Enable TCP keep alives on all inter-component communications sessions.
  * Fix issue where socket-level errors would not be properly detected on
    the control socket linking the provisioner and a collector.
  * Fix bugs in the TCP reassembly of SIP messages which would prevent
    certain large SIP messages from being properly reassembled.
  * SIP: do not throw a parsing error if a callee is defined using a
    "tel:" URL.
  * Fix assertion failure if a RADIUS session is missing a NASIdentifier
    AVP.
  * RADIUS: do not attempt to remove IP->session mappings that would never
    have existed in the first place.
  * Fix incorrect ETSI encoding of email recipients lists.
  * SIP: add support for extracting target identities from the
    P-Preferred-Identity header (only if `sipallowfromident` is enabled).
  * SIP: fix failure to intercept subsequent calls if the 5 tuple for the
    SIP sessions is exactly the same.
  * Mediator: fix failure to acknowledge received RMQ messages when exiting, or
    when a collector disconnects.
  * Mediator: fix memory leak whenever a collector disconnects and subsequently
    reconnects.
  * Collector: fix bug where intercepts that re-use an LIID may not produce
    CCs in certain circumstances.

 -- Shane Alcock <salcock@searchlight.nz>  Wed, 08 May 2024 11:31:48 +1200

openli (1.1.4-1) unstable; urgency=medium

  * Add support for intercepting SMS messages delivered via SIP (i.e.
    when transporting SMS using an IMS).
  * IPMMIRI: include targetLocation field if a P-Access-Network-Info
    field is in the SIP header and the location is provided as a
    3GPP-E-UTRAN-FDD. targetLocation is encoded as a UserLocationInformation
    element within an epsLocation element.
  * POP3: fix oversight preventing POP3 identities from being extracted for
    sessions using the AUTH command.
  * Email: fix segfault if no user identity has been found for an otherwise
    authenticated session.
  * IMAP/POP3: fix bug introduced in 1.1.3 that would produce duplicate
    IRIs when the intercept target was the sender of the email.
  * IMAP: fix bug where PLAIN AUTH credentials could be replaced with
    garbage if the `maskimapcreds` configuration option was disabled.
  * POP3: fix bug where `maskpop3creds` configuration option was ignored.
  * SMTP: include all recipients in email-receive IRIs, regardless of
    whether they are intercept targets or not.
  * IMAP: fix segfault when processing compressed IMAP messages.
  * IMAP: fix segfault when parsing an incomplete UID command.
  * IMAP: disable "unmatched reply" log messages.
  * IMAP: do not generate IRIs for FETCH commands that do not fetch
    mail content (e.g. fetching FLAGS ).
  * IMAP: fix bug where upload IRIs were not including the mail sender.
  * Email: fragmented IP packets are now reassembled by email workers
    before processing.
  * Email: fix double-free on collector exit if a default email domain
    had been configured.
  * Pcap output: do not generate IRIs for VoIP intercepts that are being
    written using the `pcapdisk` agency.
  * Pcap output: fix bug introduced in 1.1.3 that was causing IPMMCCs to
    not be written to the pcap files.

 -- Shane Alcock <salcock@searchlight.nz>  Sat, 20 Jan 2024 17:17:25 +1300

openli (1.1.3-1) unstable; urgency=high

  * Fix poor mediator throughput caused by suboptimal RabbitMQ
    usage.
  * Improved performance when writing intercepts to pcap files on
    disk using the pcapdisk agency.
  * Fix issue where intercepted records for pcapdisk intercepts would
    not persist in RabbitMQ for more than 60 seconds.
  * Fix memory errors in the mediator that occur when a RabbitMQ
    message is larger than expected.
  * SIP: fix issue where an INVITE sent by the callee (e.g. a codec
    update) would prevent the following RTP from being intercepted.
  * SIP: fix issue where a target would not be correctly matched if
    there were additional parameters in the SIP username.
  * SIP: fix issue where RTP would not be intercepted if a 180 message
    was used to announce an RTP port.
  * VoIP: fix bug where an intercepted call over IPv6 would be
    described as IPv4 in the IRI.
  * Added support for Cisco Tap as a vendor mirroring format.
  * Fixed high CPU usage by mediator if a collector has disconnected.

 -- Shane Alcock <salcock@searchlight.nz>  Fri, 10 Nov 2023 15:40:14 +1300

openli (1.1.2-1) unstable; urgency=medium

  * Email ingestion: add support for PART_ID field and attempt
    to reorder received messages based on PART_ID value.
  * Email ingestion: fix segfault that can occur if an incomplete
    multi-part message is received by the ingestion socket.
  * Email ingestion: fix parsing failure caused by packet segmentation.
  * IMAP: fix interception failures when the COMPRESS extension
    is used by a session.
  * REST API: fix segfaults when using PUT to modify existing
    intercepts / agencies.
  * IMAP: fix bad regex that was causing problems when intercepting
    mail content containing unbalanced parentheses.
  * REST API: added new openliversion/ endpoint which returns the
    version of the provisioner software.
  * SMTP: emit all SMTP messages and replies as CCs, not just the
    DATA message.
  * SMTP: produce "email-receive" IRI if a recipient is an intercept
    target, i.e. if the email comes from an external mail provider.
  * SMTP: if present, use AUTH to derive the sender identity. Include
    sender validity info in IRIs.
  * SMTP: improve handling of unexpected or bogus commands, so
    now interception won't cease if we see a command we don't understand.
  * SIP: don't crash if an authorization field has an empty username.
  * SIP: fix issue where RTP would not be intercepted if the "c="
    field in the SDP announcement is after the first "m=" field.
  * SIP: CANCEL will now correctly move an intercepted call into the
    end state.
  * HI1 Operations: send HI1 operations messages for intercepts with
    specific start and end times at the expected time, not when the
    intercept is configured.

 -- Shane Alcock <salcock@searchlight.nz>  Tue, 10 Oct 2023 16:19:41 +1300

openli (1.1.1-1) unstable; urgency=medium

  * Add ability to encrypt CC and IRI payload, as per Annex G of
    ETSI TS 102 232-1 (AES-192-CBC encryption only thus far).
  * Fix bug where certain intercept config changes were not always
    passed on to collectors if the changes occurred while the
    provisioner was down.
  * Fix double free bug when halting the VOIP sync thread for a
    collector.
  * Fix bug where a RADIUS session could produce CCs but not IRIs,
    if the Username AVP happened to match a target CSID.
  * Fix linking failure if the collector is built on its own.
  * Correct various problems with the IMAP parsing for FETCH replies.
  * Fix segmentation faults when the email ingestion socket receives
    an incomplete message.
  * Fix memory errors in the REST API when a field is assigned an
    empty string value.

 -- Shane Alcock <shane@alcock.co.nz>  Mon, 31 Jul 2023 11:26:50 +1200

openli (1.1.0-1) unstable; urgency=medium

  Changes since 1.0.15 release:
  * Mediator now uses rabbitmq for buffering intercept records before sending
    them on to their respective agency.
  * Mediator now dedicates separate threads to receiving data from each
    collector, and separate threads to forwarding intercepts on to each agency.
    This will make better use of multiple cores on a mediator device.
  * Added support for email interception (as per ETSI TS 102 232-2 standard).
  * Added ability to configure intercepts (of any type) to export only IRIs, or
    only CCs.
  * Include target-Information field in HI1 Operation messages.
  * Fixed bug where encoded raw IP data (e.g. intercepted GTP) was missing a
    preceding LIID when sent to the mediator.
  * Fixed REST API bug that prevented DELETE requests from working for the
    coreserver endpoint.
  * Fixed bug where IPMM IRIs were using the IRI type "IRI-Report" instead of
    the expected "IRI-Continue".
  * Fixed bug where VoIP intercepts would not produce CCs if the corresponding
    SIP session included a 183 message without any RTP port or IP information
    in it.
  * Fixed bug where endtimes for VOIP intercepts could not be modified using
    the REST API.

 -- Shane Alcock <shane@alcock.co.nz>  Wed, 14 Jun 2023 18:53:26 +1200

openli (1.1.0-1~rc03) unstable; urgency=medium

  * Fix IMAP bug where OpenLI could generate partial download IRIs
    without also generating corresponding CCs.

 -- Shane Alcock <shane@alcock.co.nz>  Thu, 25 May 2023 19:09:19 +1200

openli (1.1.0-1~rc02) unstable; urgency=medium

  * Fix bug where VOIP intercepts would not produce CCs if an RTP
    endpoint was announced in the "200 OK" message instead of a
    "183" message.

 -- Shane Alcock <shane@alcock.co.nz>  Thu, 25 May 2023 11:27:40 +1200

openli (1.1.0-1~rc01) unstable; urgency=medium

  * Add configuration options for the email ingestion socket.
  * Include target-Information in HI1 operation messages.
  * Fix incorrect IRI types for IPMM IRIs.
  * mediator postinst: configure RMQ to listen on localhost only, if
    installed on our behalf.
  * Tidy up numerous compiler warnings.

 -- Shane Alcock <shane@alcock.co.nz>  Tue, 23 May 2023 12:00:12 +1200

openli (1.1.0-1~beta06) unstable; urgency=medium

  * Fix REST API bug where intercepts returned by GET requests would
    include a "tomediate" field instead of "outputhandovers".

 -- Shane Alcock <shane@alcock.co.nz>  Wed, 19 Apr 2023 11:43:41 +1200

openli (1.1.0-1~beta05) unstable; urgency=medium

  * IMAP and POP3: we can now extract the email sender from the mail
    body to include in email IRIs

 -- Shane Alcock <shane@alcock.co.nz>  Mon, 03 Apr 2023 09:59:02 +1200

openli (1.1.0-1~beta04) unstable; urgency=medium

  * Add support for email interception for the POP3 protocol.

 -- Shane Alcock <shane@alcock.co.nz>  Fri, 24 Feb 2023 15:16:08 +1300

openli (1.1.0-1~beta03) unstable; urgency=medium

  * Fix various errors when parsing IMAP AUTHENTICATE PLAIN messages.
  * Fix bug where not all IMAP APPEND content was being included in
    exported CC records.
  * Fix install error when upgrading mediator from a previous 1.1.0
    beta version.

 -- Shane Alcock <shane@alcock.co.nz>  Fri, 03 Feb 2023 15:24:51 +1300

openli (1.1.0-1~beta02) unstable; urgency=medium

  * Fix bug where DELETE was not being properly applied to coreservers
    via the REST API
  * Fix IMAP parsing error when "\r\n" appears inside parentheses
  * Add ability to configure intercepts as IRI or CC only intercepts
  * Fix IMAP parsing error when parsing LOGIN commands
  * Add credential masking for IMAP LOGIN commands
  * Add config option for disabling IMAP credential masking
  * Add config options to change email session timeouts

 -- Shane Alcock <shane@alcock.co.nz>  Tue, 24 Jan 2023 09:22:18 +1300

openli (1.1.0-1~beta01) unstable; urgency=medium

  * Mediator now uses RabbitMQ to buffer any intercept records that
    have been received from collectors but not yet pushed onto a handover.
  * Each connected collector is now handled in a separate thread.
  * Each agency is now handled in a separate thread.
  * Email interception (ETSI TS 102 232-2) is now supported for SMTP and IMAP
    protocols.

 -- Shane Alcock <shane.alcock@waikato.ac.nz>  Sat, 12 Nov 2022 15:13:10 +1300

openli (1.0.15-1) unstable; urgency=medium

  * Fix crash when SDP identities are shared amongst multiple Call-IDs.
  * Fix bad logic that meant `sipignoresdpo` option was ignored in certain
    situations.

 -- Shane Alcock <shane.alcock@waikato.ac.nz>  Wed, 15 Jun 2022 10:27:39 +1200

openli (1.0.14-1) unstable; urgency=medium

  * Fix bug where VoIP intercepts would stop collecting media traffic
    if an INVITE was issued during the ongoing call.
  * SIP target usernames now support the use of a leading '*' as a wildcard
    (e.g. to represent different combinations of dialing codes that may
     precede a phone number identifier).

 -- Shane Alcock <shane.alcock@waikato.ac.nz>  Wed, 13 Apr 2022 14:55:36 +1200

openli (1.0.13-1) unstable; urgency=medium

  * RADIUS parser now copes with situations where an assigned IP is
    not included in the access-Accept message.
  * SIP parser now copes with SIP URIs that are just "sip:" followed
    by an IP address.

 -- Shane Alcock <shane.alcock@waikato.ac.nz>  Wed, 09 Feb 2022 12:46:13 +1300

openli (1.0.12-1) unstable; urgency=medium

  * Fixed bugs where changes to certain intercept properties
    were not being applied to the encoded ETSI header fields.
  * Fixed bug where the 'username' property for a static IP
    intercept was not being encoded as the ETSI targetUsername
    field.
  * Fixed bug where digest hashes added to the provisioner auth
    database using our helper script were not readable by the
    provisioner itself.
  * Fixed crash when processing a SIP message that is spread across
    multiple packets.

 -- Shane Alcock <shane.alcock@waikato.ac.nz>  Mon, 8 Nov 2021 14:08:42 +1300

openli (1.0.11-1) unstable; urgency=medium

  * Improved collector encoding performance by saving and reusing
    previously-encoded records that have the exact same layout.
  * Improved encoding performance at high packet rates by sending encoded
    records to the forwarding thread in batches.
  * Mediators will now actively avoid splitting a record across multiple send
    calls wherever possible.
  * Fixed bug where a collector would simply stop forwarding records for an
    LIID on to the mediator for no apparent reason, especially when more
    encoder threads were being used.
  * Fixed bug where encoding jobs would be lost without being seen by the
    encoder thread.
  * Fixed performance-related issue where an overwhelmed mediator would never
    send data to its handovers.
  * Fixed crash in mediator after a handover is disconnected for failing to
    send a keep alive response.
  * BER encoding optimization has been removed.
  * Fix issue where collector memory usage would be extremely high when under
    load.

 -- Shane Alcock <shane.alcock@waikato.ac.nz>  Wed, 21 Jul 2021 10:56:13 +1200

openli (1.0.10-1) unstable; urgency=medium

  * Intercepts can now be configured with a start and/or end time (unix
    timestamp only).
  * SIP-based VOIP intercepts will now check the `P-Asserted-Identity` and
    `Remote-Party-ID` fields for matches against the target identities.
  * Added config option to allow the "From:" URI in a SIP packet to be used for
    target identification. Defaults to not allowed.
  * Added config options to adjust pcap output filenames and compression levels.
  * Fixed bug where the agencyID for an intercept could not be modified via the
    REST API.
  * Fixed oversight where the set of active pcap intercepts was not properly
    updated whenever intercepts are deactivated.
  * Fixed various crashes and memory leaks when reloading the collector config
    file.
  * Improve performance when analysing SIP traffic while having a large number
    of active VOIP intercepts.

 -- Shane Alcock <shane.alcock@waikato.ac.nz>  Tue, 26 Apr 2021 16:30:17 +1200

openli (1.0.9-2) unstable; urgency=medium

  * Rebuild package to support latest libtrace release

 -- Shane Alcock <shane.alcock@waikato.ac.nz>  Mon, 22 Mar 2021 11:28:34 +1300

openli (1.0.9-1) unstable; urgency=medium

  * Reduce collector CPU usage when the forwarding thread is idle.
  * Fix HI1Operation messages that were not able to be decoded by LEAs.
  * Allow a BPF filter to be applied to any collector input.
  * Remove dependency on rsyslog -- syslog-ng can now be used instead, if
    desired.
  * Allow use of BER encoding for faster record encoding by the collector.

 -- Shane Alcock <shane.alcock@waikato.ac.nz>  Thu, 21 Jan 2021 15:58:17 +1300

openli (1.0.8-1) unstable; urgency=medium

  * Fix bugs that were causing HI1Operation messages to not be generated
    under certain circumstances.
  * Fix bugs that were causing HI1Operation messages to have an incorrect
    sequence number if generated following an intercept configuration
    file reload.

 -- Shane Alcock <shane.alcock@waikato.ac.nz>  Wed, 11 Nov 2020 17:22:52 +1300

openli (1.0.7-2) unstable; urgency=medium

  * Fix potential hang in postinst script when generating a password
    for the provisioner authentication database.

 -- Shane Alcock <shane.alcock@waikato.ac.nz>  Wed, 11 Nov 2020 10:36:18 +1300

openli (1.0.7-1) unstable; urgency=medium

  * OpenLI provisioner and mediator no longer run as root.
  * Mediators will now send HI1Operation messages to the relevant
    agencies whenever an intercept is activated, deactivated or
    modified.
  * Fix bug where a reconnecting mediator would not receive any
    messages broadcast by a provisioner (such as new LIID mappings).

 -- Shane Alcock <shane.alcock@waikato.ac.nz>  Tue, 10 Nov 2020 14:29:35 +1300

openli (1.0.6-1) unstable; urgency=medium

  * Added authentication layer to the provisioner REST API. If enabled,
    REST API requests must either provide a valid API key or use Digest
    Authentication to confirm that the request has been issued by an
    authorised party.
  * Collectors may now use rabbitmq to "buffer" encoded records before
    sending them to their mediator. The records will be persistently
    buffered to disk, so we are not solely relying on memory to retain
    records for mediators that have failed or disappeared.
  * Added RADIUS-friendly hashing option for collector input sources.
    This option should be used on all inputs that are going to receive
    RADIUS packets. Resolves issues with RADIUS packet ordering that
    required users to decrease the number of processing threads for
    their RADIUS inputs to 1.
  * Added scripts (openli-prov-authsetup.sh and openli-prov-adduser.sh) to
    assist in the creation and management of user credentials for the
    provisioner REST API.
  * Completely refactored mediator code to be easier to maintain. This
    in theory should have no impact on end users, but any code refactor
    may introduce new bugs so we want to make sure users know that we have
    done this.
  * Fixed bug where multiple configuration changes to an agency handover
    would not be applied correctly on the mediator.
  * Fixed crash when a RADIUS user has been removed but still had an
    outstanding request. The crash would occur if we then later saw the
    response.
  * Fixed hanging when collector processes a RADIUS packet that has been
    padded to the minimum frame size.
  * Fix provisioner crashes after expiring an unauthorised client that has
    connected to one of its listening ports.
  * Components that are not using TLS will now immediately exit after
    connecting to a component that is using TLS (and vice versa).

 -- Shane Alcock <shane.alcock@waikato.ac.nz>  Wed, 2 Sep 2020 17:17:53 +1200

openli (1.0.5-2) unstable; urgency=medium

  * Fix missing dependency on rsyslog

 -- Shane Alcock <shane.alcock@waikato.ac.nz>  Thu, 28 May 2020 10:46:43 +1200

openli (1.0.5-1) unstable; urgency=medium

  * Add config option to disable joining VOIP calls with the same
    SDP O identifier into the same CIN.
  * Add HTTPS support to REST API.
  * Improve IPv6 address handling in RADIUS parser.
  * Fix erroneous "duplicate intercept" announcements bug.
  * Add support for RADIUS sessions with both IPv4 and IPv6 addresses.
  * Fix log spam caused by RADIUS Accounting-On messages.
  * Fix "bad file descriptor" bug in mediator.
  * Add ability to intercept multiple RTP streams from the same SIP session.
  * Fix segfaults when RADIUS messages are missing a Username field.
  * Fix silent logoff bugs when a RADIUS session has two identifiers.
  * Fix slow memory leak related to RADIUS session expiry.
  * Fix collector segfaults when the host runs out of memory.
  * Fix bug where a reconnecting mediator would not receive buffered records
    from the collectors.
  * Fix bug where a mediator could steal records intended for another
    mediator if it was using the same IP and port for connections.
  * Fix SSL_write() errors when forwarding records to a mediator.
  * Fix issues where collectors can end up hanging after being halted.
  * Fix bug where a provisioner disconnection would cause the collectors
    to drop all of the mediators, rather than continue forwarding records
    until the provisioner returned.
  * Fix minor memory leaks when the provisioner disconnects and reconnects.

 -- Shane Alcock <shane.alcock@waikato.ac.nz>  Fri, 08 May 2020 11:46:29 +1200

openli (1.0.5-1~prerel01) UNRELEASED; urgency=medium

  * Pre-release packaging of 1.0.5 to allow clients to beta-test
    recent RADIUS parsing fixes.
  * Add config option to disable joining VOIP calls with the same
    SDP O identifier into the same CIN.
  * Add HTTPS support to REST API.
  * Improve IPv6 address handling in RADIUS parser.
  * Fix erroneous "duplicate intercept" announcements bug.
  * Add support for RADIUS sessions with both IPv4 and IPv6 addresses.
  * Fix log spam caused by RADIUS Accounting-On messages.
  * Fix "bad file descriptor" bug in mediator.
  * Add ability to intercept multiple RTP streams from the same SIP session.
  * Fix segfaults when RADIUS messages are missing a Username field.
  * Fix silent logoff bugs when a RADIUS session has two identifiers.
  * Fix slow memory leak related to RADIUS session expiry.

 -- Shane Alcock <shane.alcock@waikato.ac.nz>  Thu, 02 Apr 2020 16:54:21 +1300

openli (1.0.5-1~sdpofix) UNRELEASED; urgency=medium

  * Pre-release packaging of 1.0.5 to allow clients to beta-test
    the SDP O patch.
  * Add config option to disable joining VOIP calls with the same
    SDP O identifier into the same CIN.
  * Add HTTPS support to REST API.

 -- Shane Alcock <shane.alcock@waikato.ac.nz>  Thu, 13 Feb 2020 13:58:21 +1300

openli (1.0.4-1) unstable; urgency=medium

  * Added REST API to provisioner to allow intercepts, agencies and
    core servers to be manipulated by sending HTTP requests to a
    listening socket.
  * Intercept config has been separated from provisioner config.
  * Added support for UMTS (mobile) intercepts using GTP.
  * Allow RADIUS Calling-Station-ID to be used for determining user
    identity.
  * Allow multiple concurrent RADIUS sessions for a single user
    (e.g. simultaneous IPv4 and IPv6 sessions).
  * Many bug fixes (as documented in
    https://github.com/wanduow/openli/wiki/ChangeLog).

 -- Shane Alcock <shane.alcock@waikato.ac.nz>  Wed, 18 Dec 2019 10:15:20 +1300

openli (1.0.4-1~gtptest03) UNRELEASED; urgency=medium

  * Pre-release packaging of 1.0.4 for Datora to use for testing the
    new GTP-based mobile interception capabilities.
  * Added support for GTPv1.

 -- Shane Alcock <shane.alcock@waikato.ac.nz>  Wed, 18 Dec 2019 10:15:20 +1300

openli (1.0.4-1~gtptest02) UNRELEASED; urgency=medium

  * Pre-release packaging of 1.0.4 for Datora to use for testing the
    new GTP-based mobile interception capabilities.
  * Fixed issue where GTP sessions were not properly tracked if the request
    and response were seen in the wrong order.

 -- Shane Alcock <shane.alcock@waikato.ac.nz>  Mon, 9 Dec 2019 11:00:20 +1300

openli (1.0.4-1~gtptest01) UNRELEASED; urgency=medium

  * Pre-release packaging of 1.0.4 for Datora to use for testing the
    new GTP-based mobile interception capabilities.

 -- Shane Alcock <shane.alcock@waikato.ac.nz>  Mon, 18 Nov 2019 11:11:20 +1300

openli (1.0.3-1) unstable; urgency=medium

  * Add ability to encrypt inter-component communications using TLS
  * Add support for decapsulating JMirror captures
  * Fix bug where ALU intercepts would erroneously intercept ARP packets
  * Improved log message quality for inter-component connections

 -- Shane Alcock <shane.alcock@waikato.ac.nz>  Fri, 16 Aug 2019 11:58:26 +1200

openli (1.0.2-1) unstable; urgency=medium

  * Greatly improved RADIUS processing performance.
  * Fix bug where IPv6 packets were not being intercepted properly.
  * Add ability to configure the collector to periodically log
    statistics about its internal operations.
  * Keep alive messages now include the OpenLI version string inside
    the LIID, so LEAs can now recognise which version of OpenLI is
    being used.
  * Better memory management of clients connected to the provisioner.
  * Rate limit connection attempts by the mediator to the provisioner.

 -- Shane Alcock <shane.alcock@waikato.ac.nz>  Tue, 09 Apr 2019 16:41:49 +1200

openli (1.0.1-1) unstable; urgency=medium

  * Fix broken ALU shim parsing code.
  * Fix endless collector disconnects if ALU shim or username changes
    for an intercept without a corresponding LIID change.
  * Fix various minor memory leaks that become problematic if a component
    misbehaves.
  * Fix "null" mediation address bug on the provisioner.
  * Fix zeromq deadlock in collector.
  * RADIUS packets are now no longer considered candidates for an IP CC,
    improving performance under high RADIUS load.
  * Improve documentation of ALU translation support.

 -- Shane Alcock <shane.alcock@waikato.ac.nz>  Mon, 25 Mar 2019 15:34:49 +1300

openli (1.0.0-1) unstable; urgency=low

  * Initial release.

 -- Shane Alcock <shane.alcock@waikato.ac.nz>  Thu, 22 Nov 2018 02:03:31 +0000

<|MERGE_RESOLUTION|>--- conflicted
+++ resolved
@@ -1,5 +1,3 @@
-<<<<<<< HEAD
-=======
 openli (1.1.13-1) unstable; urgency=medium
 
   * REST API: added new endpoints for collectors/ and mediators/ to
@@ -15,7 +13,6 @@
 
  -- Shane Alcock <salcock@searchlight.nz>  Thu, 5 Jun 2025 14:42:19 +1200
 
->>>>>>> d3ef470f
 openli (1.1.12-1) unstable; urgency=medium
 
   * Collector: improved handling of situations where a libtrace
