# Example configuration file for an OpenLI provisioner

# Listen for incoming collectors on 10.0.0.1:9001
clientaddr: 10.0.0.1
clientport: 9001

# Listen for incoming mediators on 10.0.0.1:12001
mediationaddr: 10.0.0.1
mediationport: 12001

<<<<<<< HEAD
=======
# Listen for intercept configuration updates via the REST API on 10.0.0.1:9009
updateaddr: 10.0.0.1
updateport: 9009

>>>>>>> 5b8fa287
# If you wish to encrypt your internal OpenLI communications between
# components, these three options must be point to valid certificates / keys
# to be used for TLS encryption. Make sure that if you enable TLS on
# one OpenLI component, that you also do so on all of the others.
#
# Leave these commented out for unencrypted inter-component communications.
#tlscert: /etc/openli/openli-provisioner-crt.pem
#tlskey: /etc/openli/openli-provisioner-key.pem
#tlsca: /etc/openli/openli-ca-crt.pem

# Current intercept configuration will be stored in the following file.
# Make sure that this file is writable by the OpenLI provisioner!
intercept-config-file: /etc/openli/running-intercept-config.yaml

# If set to 'yes', RTP comfort noise packets will NOT be intercepted by
# all collectors associated with this provisioner. Only enable this option
# if an LEA reports difficulty with decoding your intercepted RTP streams.
voip-ignorecomfort: no

<|MERGE_RESOLUTION|>--- conflicted
+++ resolved
@@ -8,13 +8,10 @@
 mediationaddr: 10.0.0.1
 mediationport: 12001
 
-<<<<<<< HEAD
-=======
 # Listen for intercept configuration updates via the REST API on 10.0.0.1:9009
 updateaddr: 10.0.0.1
 updateport: 9009
 
->>>>>>> 5b8fa287
 # If you wish to encrypt your internal OpenLI communications between
 # components, these three options must be point to valid certificates / keys
 # to be used for TLS encryption. Make sure that if you enable TLS on
