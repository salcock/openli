/*
 *
 * Copyright (c) 2024 SearchLight Ltd, New Zealand.
 * All rights reserved.
 *
 * This file is part of OpenLI.
 *
 * This code has been developed by the University of Waikato WAND
 * research group. For further information please see http://www.wand.net.nz/
 *
 * OpenLI is free software; you can redistribute it and/or modify
 * it under the terms of the GNU General Public License as published by
 * the Free Software Foundation; either version 3 of the License, or
 * (at your option) any later version.
 *
 * OpenLI is distributed in the hope that it will be useful,
 * but WITHOUT ANY WARRANTY; without even the implied warranty of
 * MERCHANTABILITY or FITNESS FOR A PARTICULAR PURPOSE.  See the
 * GNU General Public License for more details.
 *
 * You should have received a copy of the GNU General Public License
 * along with this program.  If not, see <http://www.gnu.org/licenses/>.
 *
 *
 */

#include "config.h"
#include "configparser_provisioner.h"
#include "provisioner.h"
#include "logger.h"
#include "util.h"
#include "updateserver.h"
#include "intercept_timers.h"
#include "intercept.h"

typedef struct xid_hash {
    uuid_t xid;
    const char *liid;
    UT_hash_handle hh;
} xid_hash_t;


static inline int reload_staticips(provision_state_t *currstate,
        ipintercept_t *ipint, ipintercept_t *newequiv) {

    static_ipranges_t *ipr, *tmp, *found;
    int changed = 0;

    HASH_ITER(hh, ipint->statics, ipr, tmp) {
        HASH_FIND(hh, newequiv->statics, ipr->rangestr, strlen(ipr->rangestr),
                found);
        if (!found || found->cin != ipr->cin) {
            remove_existing_staticip_range(currstate, ipint, ipr);
            changed = 1;
        } else {
            found->awaitingconfirm = 0;
        }
    }

    HASH_ITER(hh, newequiv->statics, ipr, tmp) {
        if (ipr->awaitingconfirm == 0) {
            continue;
        }
        add_new_staticip_range(currstate, ipint, ipr);
        changed = 1;
    }

    return changed;
}

static inline int common_intercept_equal(intercept_common_t *a,
        intercept_common_t *b) {

    if (strcmp(a->liid, b->liid) != 0) {
        return 0;
    }

    if (a->tostart_time != b->tostart_time) {
        return 0;
    }

    if (a->toend_time != b->toend_time) {
        return 0;
    }

    if (strcmp(a->authcc, b->authcc) != 0) {
        return 0;
    }

    if (strcmp(a->delivcc, b->delivcc) != 0) {
        return 0;
    }

    if (a->encrypt != b->encrypt) {
        return 0;
    }

    if (a->tomediate != b->tomediate) {
        return 0;
    }

    if (strcmp(a->targetagency, b->targetagency) != 0) {
        return 0;
    }

<<<<<<< HEAD
    if (uuid_compare(a->xid, b->xid) != 0) {
=======
    if (compare_xid_list(a, b) != 0) {
>>>>>>> d3ef470f
        return 0;
    }

    if (a->encryptkey == NULL) {
        if (b->encryptkey != NULL) {
            return 0;
        }
    } else if (b->encryptkey == NULL) {
        return 0;
    } else if (strcmp(a->encryptkey, b->encryptkey) != 0) {
        return 0;
    }

    return 1;
}

static inline int ip_intercept_equal(ipintercept_t *a, ipintercept_t *b) {

    if (common_intercept_equal(&(a->common), &(b->common)) == 0) {
        return 0;
    }

    if (a->username && b->username && strcmp(a->username, b->username) != 0) {
        return 0;
    }

    if (a->vendmirrorid != b->vendmirrorid) {
        return 0;
    }

    if (a->accesstype != b->accesstype) {
        return 0;
    }

    if (a->accesstype == INTERNET_ACCESS_TYPE_MOBILE &&
            b->accesstype == INTERNET_ACCESS_TYPE_MOBILE &&
            a->mobileident != b->mobileident) {
        return 0;
    }

    return 1;
}

static inline int voip_intercept_equal(voipintercept_t *a, voipintercept_t *b) {
    if (common_intercept_equal(&(a->common), &(b->common)) == 0) {
        return 0;
    }
    if (a->options != b->options) {
        return 0;
    }
    return 1;
}

static inline int email_intercept_equal(emailintercept_t *a,
        emailintercept_t *b) {

    if (a->delivercompressed != b->delivercompressed) {
        return 0;
    }
    return common_intercept_equal(&(a->common), &(b->common));
}

static int reload_intercept_config_filename(provision_state_t *currstate,
        provision_state_t *newstate) {

	if (newstate->interceptconffile == NULL) {
		newstate->interceptconffile = strdup(DEFAULT_INTERCEPT_CONFIG_FILE);
	}

    if (strcmp(newstate->interceptconffile, currstate->interceptconffile)
            != 0) {
        logger(LOG_INFO,
                "OpenLI: intercept configuration is now being read from %s.",
                newstate->interceptconffile);
        free(currstate->interceptconffile);
        currstate->interceptconffile = newstate->interceptconffile;
        newstate->interceptconffile = NULL;
        return 1;
    }
    return 0;
}

static int _update_xid_map(xid_hash_t **map, intercept_common_t *common) {

    xid_hash_t *found;
    size_t i;
    uuid_t u;
    for (i = 0; i < common->xid_count; i++) {
        uuid_copy(u, common->xids[i]);
        HASH_FIND(hh, *map, u, sizeof(uuid_t), found);

        if (found) {
            char uuidstr[128];

            uuid_unparse(u, uuidstr);
            logger(LOG_INFO,
                    "OpenLI: invalid intercept configuration -- XID %s has been associated with multiple LIIDs (%s and %s)",
                    uuidstr, found->liid, common->liid);
            return -1;
        }
        found = calloc(1, sizeof(xid_hash_t));
        uuid_copy(found->xid, u);
        found->liid = strdup(common->liid);
        HASH_ADD_KEYPTR(hh, *map, found->xid, sizeof(uuid_t), found);
    }
    return 0;
}

int check_for_duplicate_xids(prov_intercept_conf_t *intconf, size_t xid_count,
        uuid_t *xids, char *xid_liid) {

    xid_hash_t *map = NULL;
    emailintercept_t *em, *emtmp;
    voipintercept_t *vint, *vtmp;
    ipintercept_t *ipint, *iptmp;
    xid_hash_t *iter, *tmp;
    int ret = 0;

    /* Populate our map of known XIDS across all intercepts. If we
     * find a duplicate in the existing config, we can throw an error
     * right away
     */
    HASH_ITER(hh_liid, intconf->ipintercepts, ipint, iptmp) {
        if (_update_xid_map(&map, &(ipint->common)) < 0) {
            ret = -1;
            goto endxidcheck;
        }
    }

    HASH_ITER(hh_liid, intconf->voipintercepts, vint, vtmp) {
        if (_update_xid_map(&map, &(vint->common)) < 0) {
            ret = -1;
            goto endxidcheck;
        }
    }

    HASH_ITER(hh_liid, intconf->emailintercepts, em, emtmp) {
        if (_update_xid_map(&map, &(em->common)) < 0) {
            ret = -1;
            goto endxidcheck;
        }
    }

    /* If the caller has a set of XIDs they want to perform a check on then
     * we can now do so.
     */
    if (xid_count > 0) {
        for (size_t i = 0; i < xid_count; i++) {
            HASH_FIND(hh, map, xids[i], sizeof(uuid_t), iter);
            /* A XID allowed to already be in the map if it is for the
             * same LIID as the one that prompted the check in the first
             * place.
             */
            if (iter && xid_liid && strcmp(iter->liid, xid_liid) != 0) {
                char uuidstr[128];

                uuid_unparse(xids[i], uuidstr);
                logger(LOG_INFO,
                        "OpenLI: invalid intercept configuration -- XID %s is already associated with another LIID (%s)",
                    uuidstr, iter->liid);
                ret = -1;
                goto endxidcheck;
            }
        }
    }

endxidcheck:
    HASH_ITER(hh, map, iter, tmp) {
        HASH_DELETE(hh, map, iter);
        free((void *)iter->liid);
        free(iter);
    }
    return ret;
}

static int reload_leas(provision_state_t *state, prov_intercept_conf_t *curr,
        prov_intercept_conf_t *latest) {

    prov_agency_t *lea, *tmp, *newequiv;

    HASH_ITER(hh, curr->leas, lea, tmp) {
        HASH_FIND_STR(latest->leas, lea->ag->agencyid, newequiv);

        if (!newequiv) {
            /* Agency has been withdrawn entirely */
            withdraw_agency_from_mediators(state, lea);
        } else if (agency_equal(lea->ag, newequiv->ag)) {
            newequiv->announcereq = 0;
        } else {
            /* Agency has changed, re-announce the new version */
            //withdraw_agency_from_mediators(state, lea);
            newequiv->announcereq = 1;
        }
    }

    HASH_ITER(hh, latest->leas, lea, tmp) {
        if (lea->announcereq) {
            announce_lea_to_mediators(state, lea);
            lea->announcereq = 0;
        }
    }

    return 0;
}

static int reload_default_radius_users(provision_state_t *state,
        default_radius_user_t *currusers, default_radius_user_t *newusers) {

    default_radius_user_t *dru, *tmp, *newequiv;

    HASH_ITER(hh, currusers, dru, tmp) {
        HASH_FIND(hh, newusers, dru->name, dru->namelen, newequiv);
        if (!newequiv) {
            withdraw_default_radius_username(state, dru);
        } else {
            newequiv->awaitingconfirm = 0;
        }
    }

    HASH_ITER(hh, newusers, dru, tmp) {
        if (dru->awaitingconfirm) {
            announce_default_radius_username(state, dru);
        }
    }

    return 0;
}

static int reload_coreservers(provision_state_t *state, coreserver_t *currserv,
        coreserver_t *newserv) {

    coreserver_t *cs, *tmp, *newequiv;

    HASH_ITER(hh, currserv, cs, tmp) {
        HASH_FIND(hh, newserv, cs->serverkey, strlen(cs->serverkey), newequiv);
        if (!newequiv) {
            announce_coreserver_change(state, cs, false);
        } else {
            newequiv->awaitingconfirm = 0;
        }
    }

    HASH_ITER(hh, newserv, cs, tmp) {
        if (cs->awaitingconfirm) {
            announce_coreserver_change(state, cs, true);
        }
    }
    return 0;
}

static void remove_withdrawn_intercept(provision_state_t *currstate,
        intercept_common_t *common, char *target_info, int droppedmeds) {

    remove_liid_mapping(currstate, common->liid, common->liid_len, droppedmeds);
    if (!droppedmeds) {
        announce_hi1_notification_to_mediators(currstate,
                common, target_info, HI1_LI_DEACTIVATED);
    }

    if (common->local) {
        free(common->local);
        common->local = NULL;
    }

    logger(LOG_INFO, "OpenLI provisioner: LIID %s has been withdrawn following a config reload.",
            common->liid);
}

static int enable_new_intercept(provision_state_t *currstate,
        intercept_common_t *common, prov_intercept_conf_t *intconf,
        char *target_info, int droppedmeds) {

    liid_hash_t *h = NULL;
    struct timeval tv;
    prov_agency_t *lea = NULL;
    prov_intercept_data_t *local;


    if (strcmp(common->targetagency, "pcapdisk") != 0) {
        HASH_FIND_STR(intconf->leas, common->targetagency, lea);
        if (lea == NULL) {
            return 0;
        }
    }

    gettimeofday(&tv, NULL);
    local = (prov_intercept_data_t *)(common->local);
    if (local && (common->tostart_time > 0 || common->toend_time > 0)) {

        if (add_intercept_timer(currstate->epoll_fd,
                    common->tostart_time, tv.tv_sec,
                    local, PROV_EPOLL_INTERCEPT_START) < 0) {
            logger(LOG_INFO,
                    "OpenLI provisioner: unable to schedule HI1 notification for starting email intercept %s", common->liid);

            return -1;
        }

        if (add_intercept_timer(currstate->epoll_fd,
                    common->toend_time, tv.tv_sec,
                    local, PROV_EPOLL_INTERCEPT_HALT) < 0) {
            logger(LOG_INFO,
                    "OpenLI provisioner: unable to schedule HI1 notification for halting email intercept %s", common->liid);

            return -1;
        }
    }

    /* Add the LIID mapping */
    h = add_liid_mapping(intconf, common->liid, common->targetagency);

    if (!droppedmeds && announce_hi1_notification_to_mediators(currstate,
                common, target_info, HI1_LI_ACTIVATED) == -1) {
        logger(LOG_INFO,
                "OpenLI provisioner: unable to send HI1 notification for new Email intercept to mediators.");
        return -1;
    }

    if (!droppedmeds && announce_liidmapping_to_mediators(currstate, h) == -1) {
        logger(LOG_INFO,
                "OpenLI provisioner: unable to announce new Email intercept to mediators.");
        return -1;
    }
    return 1;
}

static int update_reconfigured_intercept(provision_state_t *currstate,
        intercept_common_t *old_common, intercept_common_t *new_common,
        prov_intercept_conf_t *intconf, int cept_changed, int agencychanged,
        int droppedmeds, char *old_targets, char *new_targets) {

    char errorstring[1024];
    liid_hash_t *h = NULL;

    prov_intercept_data_t *local, *oldlocal;
    /* save the "hi1 sent" status from the original intercept
     * instance.
     */
    oldlocal = (prov_intercept_data_t *)(old_common->local);
    local = (prov_intercept_data_t *)(new_common->local);

    local->start_hi1_sent = oldlocal->start_hi1_sent;
    local->end_hi1_sent = oldlocal->end_hi1_sent;
    new_common->hi1_seqno = old_common->hi1_seqno;

    if (agencychanged || cept_changed) {
        logger(LOG_INFO,
                "OpenLI provisioner: Details for intercept %s have changed -- updating collectors",
                new_common->liid);
    }

    if (!droppedmeds && agencychanged) {
        announce_hi1_notification_to_mediators(currstate,
                old_common, old_targets, HI1_LI_DEACTIVATED);
        new_common->hi1_seqno = 0;
        announce_hi1_notification_to_mediators(currstate,
                new_common, new_targets, HI1_LI_ACTIVATED);
    } else if (!droppedmeds && cept_changed) {
        announce_hi1_notification_to_mediators(currstate,
                new_common, new_targets, HI1_LI_MODIFIED);
    }


    /* clear the old HI1 timers, since they will be pointing
     * at an intercept instance that is going to be removed
     * when we complete the config reload.
     */
    free_prov_intercept_data(old_common, currstate->epoll_fd);

    /* add new intercept timers, and also send any required
     * HI1 messages
     */
    if (reset_intercept_timers(currstate, new_common,
                new_targets, errorstring, 1024) < 0) {
        logger(LOG_INFO, "OpenLI provisioner: unable to reset intercept timers: %s", errorstring);
    }

    if (agencychanged) {
        remove_liid_mapping(currstate, old_common->liid,
                old_common->liid_len, droppedmeds);

        h = add_liid_mapping(intconf, new_common->liid,
                new_common->targetagency);
        if (!droppedmeds && announce_liidmapping_to_mediators(
                    currstate, h) == -1) {
            logger(LOG_INFO,
                    "OpenLI provisioner: unable to announce new agency for intercept %s to mediators.", new_common->liid);
            return -1;
        }
    }

    return 0;
}

static int reload_emailintercepts(provision_state_t *currstate,
        emailintercept_t *curremail, emailintercept_t *newemail,
		prov_intercept_conf_t *intconf, int droppedcols, int droppedmeds) {

    emailintercept_t *mailint, *tmp, *newequiv;
    char *target_info;
    struct timeval tv;

    /* TODO error handling in the "inform other components about changes"
     * functions?
     */
    HASH_ITER(hh_liid, curremail, mailint, tmp) {
        HASH_FIND(hh_liid, newemail, mailint->common.liid,
                mailint->common.liid_len, newequiv);

        if (!newequiv) {
            /* Intercept has been withdrawn entirely */
            if (!droppedcols) {
                halt_existing_intercept(currstate, (void *)mailint,
                        OPENLI_PROTO_HALT_EMAILINTERCEPT);
            }
            target_info = list_email_targets(mailint, 256);
            remove_withdrawn_intercept(currstate, &(mailint->common),
                    target_info, droppedmeds);
            if (target_info) {
                free(target_info);
            }

            continue;
        } else {
            int intsame = email_intercept_equal(mailint, newequiv);
            int agencychanged = strcmp(mailint->common.targetagency,
                    newequiv->common.targetagency);
            int changedtargets = compare_email_targets(currstate, mailint,
                    newequiv);

            char *old_target_info = list_email_targets(mailint, 256);
            char *new_target_info = list_email_targets(newequiv, 256);

            newequiv->awaitingconfirm = 0;
            if (update_reconfigured_intercept(currstate, &(mailint->common),
                    &(newequiv->common), intconf, (!intsame || changedtargets),
                    agencychanged, droppedmeds, old_target_info,
                    new_target_info) < 0) {
                return -1;
            }

            if (!intsame && !droppedcols) {
                modify_existing_intercept_options(currstate, (void *)newequiv,
                        OPENLI_PROTO_MODIFY_EMAILINTERCEPT);
            }

            if (old_target_info) {
                free(old_target_info);
            }
            if (new_target_info) {
                free(new_target_info);
            }
        }
    }

    gettimeofday(&tv, NULL);

    HASH_ITER(hh_liid, newemail, mailint, tmp) {
        int r = 0;

        if (!mailint->awaitingconfirm) {
            continue;
        }
        target_info = list_email_targets(mailint, 256);
        r = enable_new_intercept(currstate, &(mailint->common), intconf,
                target_info, droppedmeds);
        if (target_info) {
            free(target_info);
        }
        if (r < 0) {
            return r;
        }
        if (r == 0) {
            continue;
        }

        if (!droppedcols && announce_single_intercept(currstate,
                (void *)mailint, push_emailintercept_onto_net_buffer) == -1) {
            logger(LOG_INFO,
                    "OpenLI provisioner: unable to announce new Email intercept to collectors.");
            return -1;
        }

        if (!droppedcols && announce_all_email_targets(currstate, mailint) < 0) {
            logger(LOG_INFO,
                    "OpenLI provisioner: error pushing targets for Email intercept %s onto buffer.", mailint->common.liid);
            return -1;
        }
    }

    return 0;
}

static int reload_voipintercepts(provision_state_t *currstate,
        voipintercept_t *currvoip, voipintercept_t *newvoip,
		prov_intercept_conf_t *intconf, int droppedcols, int droppedmeds) {

    voipintercept_t *voipint, *tmp, *newequiv;
    char *target_info;
    struct timeval tv;

    /* TODO error handling in the "inform other components about changes"
     * functions?
     */
    HASH_ITER(hh_liid, currvoip, voipint, tmp) {
        HASH_FIND(hh_liid, newvoip, voipint->common.liid,
                voipint->common.liid_len, newequiv);

        if (newequiv && currstate->ignorertpcomfort) {
            newequiv->options |= (1 << OPENLI_VOIPINT_OPTION_IGNORE_COMFORT);
        }

        if (!newequiv) {
            /* Intercept has been withdrawn entirely */
            if (!droppedcols) {
                halt_existing_intercept(currstate, (void *)voipint,
                        OPENLI_PROTO_HALT_VOIPINTERCEPT);
            }
            target_info = list_sip_targets(voipint, 256);
            remove_withdrawn_intercept(currstate, &(voipint->common),
                    target_info, droppedmeds);
            if (target_info) {
                free(target_info);
            }
            continue;
        } else {
            int intsame = voip_intercept_equal(voipint, newequiv);
            int agencychanged = strcmp(voipint->common.targetagency,
                    newequiv->common.targetagency);
            int changedtargets = compare_sip_targets(currstate, voipint,
                    newequiv);
            char *old_target_info = list_sip_targets(voipint, 256);
            char *new_target_info = list_sip_targets(newequiv, 256);

            newequiv->awaitingconfirm = 0;
            if (update_reconfigured_intercept(currstate, &(voipint->common),
                    &(newequiv->common), intconf, (!intsame || changedtargets),
                    agencychanged, droppedmeds, old_target_info,
                    new_target_info) < 0) {
                return -1;
            }

            if (!intsame && !droppedcols) {
                modify_existing_intercept_options(currstate, (void *)newequiv,
                        OPENLI_PROTO_MODIFY_VOIPINTERCEPT);
            }

            if (old_target_info) {
                free(old_target_info);
            }
            if (new_target_info) {
                free(new_target_info);
            }

        }
    }
    gettimeofday(&tv, NULL);

    HASH_ITER(hh_liid, newvoip, voipint, tmp) {
        int r = 0;

        if (!voipint->awaitingconfirm) {
            continue;
        }
        target_info = list_sip_targets(voipint, 256);
        if (currstate->ignorertpcomfort) {
            voipint->options |= (1 << OPENLI_VOIPINT_OPTION_IGNORE_COMFORT);
        }
        r = enable_new_intercept(currstate, &(voipint->common), intconf,
                target_info, droppedmeds);
        if (target_info) {
            free(target_info);
        }
        if (r < 0) {
            return r;
        }
        if (r == 0) {
            continue;
        }

        if (!droppedcols && announce_single_intercept(currstate,
                (void *)voipint, push_voipintercept_onto_net_buffer) == -1) {
            logger(LOG_INFO,
                    "OpenLI provisioner: unable to announce new VOIP intercept to collectors.");
            return -1;
        }

        if (!droppedcols && announce_all_sip_targets(currstate, voipint) < 0) {
            logger(LOG_INFO,
                    "OpenLI provisioner: error pushing SIP targets for VOIP intercept %s onto buffer.", voipint->common.liid);
            return -1;
        }
    }

    return 0;
}

static int reload_ipintercepts(provision_state_t *currstate,
        ipintercept_t *currints, ipintercept_t *newints,
		prov_intercept_conf_t *intconf, int droppedcols, int droppedmeds) {

    ipintercept_t *ipint, *tmp, *newequiv;

    HASH_ITER(hh_liid, currints, ipint, tmp) {
        HASH_FIND(hh_liid, newints, ipint->common.liid,
                ipint->common.liid_len, newequiv);

        if (!newequiv) {
            /* Intercept has been withdrawn entirely */
            if (!droppedcols) {
                halt_existing_intercept(currstate, (void *)ipint,
                        OPENLI_PROTO_HALT_IPINTERCEPT);
            }
            remove_withdrawn_intercept(currstate, &(ipint->common),
                    ipint->username, droppedmeds);
            continue;
        } else {
            int staticchanged = reload_staticips(currstate, ipint, newequiv);
            int intsame = ip_intercept_equal(ipint, newequiv);
            int agencychanged = strcmp(ipint->common.targetagency,
                    newequiv->common.targetagency);

            newequiv->awaitingconfirm = 0;

            if (update_reconfigured_intercept(currstate, &(ipint->common),
                    &(newequiv->common), intconf, (!intsame || staticchanged),
                    agencychanged, droppedmeds, ipint->username,
                    newequiv->username) < 0) {
                return -1;
            }

            if (!intsame && !droppedcols) {
                modify_existing_intercept_options(currstate, (void *)newequiv,
                        OPENLI_PROTO_MODIFY_IPINTERCEPT);
            }
        }
    }

    HASH_ITER(hh_liid, newints, ipint, tmp) {
        int r = 0;

        if (!ipint->awaitingconfirm) {
            continue;
        }

        r = enable_new_intercept(currstate, &(ipint->common), intconf,
                ipint->username, droppedmeds);
        if (r < 0) {
            return r;
        }
        if (r == 0) {
            continue;
        }

        if (!droppedcols && announce_single_intercept(currstate,
                (void *)ipint, push_ipintercept_onto_net_buffer) == -1) {
            logger(LOG_INFO,
                    "OpenLI provisioner: unable to announce new IP intercept to collectors.");
            return -1;
        }
    }
    return 0;
}

static int reload_intercept_config(provision_state_t *currstate,
        int mediatorchanged, int clientchanged) {
    prov_intercept_conf_t newconf;

    init_intercept_config(&newconf);

    if (parse_intercept_config(currstate->interceptconffile, &(newconf),
                currstate->encpassfile) == -1)
    {
        logger(LOG_INFO, "OpenLI provisioner: error while parsing intercept config file '%s'", currstate->interceptconffile);
        return -1;
    }

    pthread_mutex_lock(&(currstate->interceptconf.safelock));
    currstate->interceptconf.destroy_pending = 1;
    pthread_mutex_unlock(&(currstate->interceptconf.safelock));

    if (check_for_duplicate_xids(&newconf, 0, NULL, NULL) == -1) {
        return -1;
    }

    if (map_intercepts_to_leas(&(newconf)) < 0) {
        return -1;
    }

    /* Check each section of the config for changes and update the
     * collectors and mediators accordingly.
     */
    if (!mediatorchanged) {
        if (reload_leas(currstate, &(currstate->interceptconf), &newconf) < 0) {
            return -1;
        }
    }

    if (!clientchanged) {
        if (reload_coreservers(currstate,
                currstate->interceptconf.radiusservers, newconf.radiusservers)
                < 0) {
            return -1;
        }

        if (reload_coreservers(currstate,
                currstate->interceptconf.sipservers, newconf.sipservers) < 0) {
            return -1;
        }

        if (reload_coreservers(currstate,
                currstate->interceptconf.smtpservers,
                newconf.smtpservers) < 0) {
            return -1;
        }

        if (reload_coreservers(currstate,
                currstate->interceptconf.imapservers,
                newconf.imapservers) < 0) {
            return -1;
        }

        if (reload_coreservers(currstate,
                currstate->interceptconf.pop3servers,
                newconf.pop3servers) < 0) {
            return -1;
        }

        if (reload_coreservers(currstate,
                currstate->interceptconf.gtpservers, newconf.gtpservers) < 0) {
            return -1;
        }

        if (reload_default_radius_users(currstate,
                currstate->interceptconf.defradusers, newconf.defradusers) < 0)
        {
            return -1;
        }
    }

	if (reload_voipintercepts(currstate,
				currstate->interceptconf.voipintercepts,
				newconf.voipintercepts, &newconf,
				clientchanged, mediatorchanged) < 0) {
		return -1;
	}

	if (reload_emailintercepts(currstate,
				currstate->interceptconf.emailintercepts,
				newconf.emailintercepts, &newconf,
				clientchanged, mediatorchanged) < 0) {
		return -1;
	}

	if (reload_ipintercepts(currstate,
				currstate->interceptconf.ipintercepts,
				newconf.ipintercepts, &newconf,
				clientchanged, mediatorchanged) < 0) {
		return -1;
    }

    clear_intercept_state(&(currstate->interceptconf));
    currstate->interceptconf = newconf;
    announce_latest_default_email_decompress(currstate);
    return 0;
}

static inline int reload_voipoptions_config(provision_state_t *currstate,
        provision_state_t *newstate) {

    if (currstate->ignorertpcomfort != newstate->ignorertpcomfort) {
        currstate->ignorertpcomfort = newstate->ignorertpcomfort;
        if (currstate->ignorertpcomfort) {
            logger(LOG_INFO, "OpenLI: provisioner ignoring RTP comfort noise for all VOIP intercepts");
        } else {
            logger(LOG_INFO, "OpenLI: provisioner intercepting RTP comfort noise for all VOIP intercepts");
        }
        return 1;
    }

    return 0;
}

static inline int reload_collector_socket_config(provision_state_t *currstate,
        provision_state_t *newstate) {

    struct epoll_event ev;

    /* TODO this will trigger on a whitespace change */
    if (strcmp(newstate->listenaddr, currstate->listenaddr) != 0 ||
            strcmp(newstate->listenport, currstate->listenport) != 0) {

        logger(LOG_INFO,
                "OpenLI provisioner: collector listening socket configuration has changed.");
        stop_all_collectors(currstate->epoll_fd, &(currstate->collectors));

        if (epoll_ctl(currstate->epoll_fd, EPOLL_CTL_DEL,
                currstate->clientfd->fd, &ev) == -1) {
            logger(LOG_INFO,
                    "OpenLI provisioner: Failed to remove mediator fd from epoll: %s.",
                    strerror(errno));
            return -1;
        }

        close(currstate->clientfd->fd);
        free(currstate->clientfd);
        free(currstate->listenaddr);
        free(currstate->listenport);
        currstate->listenaddr = strdup(newstate->listenaddr);
        currstate->listenport = strdup(newstate->listenport);

        if (start_main_listener(currstate) == -1) {
            logger(LOG_INFO,
                    "OpenLI provisioner: Warning, listening socket did not restart. Will not be able to accept collector clients.");
            return -1;
        }
        return 1;
    }
    return 0;
}

static inline int reload_mediator_socket_config(provision_state_t *currstate,
        provision_state_t *newstate) {

    struct epoll_event ev;

    /* TODO this will trigger on a whitespace change */
    if (strcmp(newstate->mediateaddr, currstate->mediateaddr) != 0 ||
            strcmp(newstate->mediateport, currstate->mediateport) != 0) {

        free_all_mediators(currstate->epoll_fd, &(currstate->mediators),
                &(currstate->knownmeds));

        if (epoll_ctl(currstate->epoll_fd, EPOLL_CTL_DEL,
                currstate->mediatorfd->fd, &ev) == -1) {
            logger(LOG_INFO,
                    "OpenLI provisioner: Failed to remove mediator fd from epoll: %s.",
                    strerror(errno));
            return -1;
        }

        close(currstate->mediatorfd->fd);
        free(currstate->mediatorfd);
        free(currstate->mediateaddr);
        free(currstate->mediateport);
        currstate->mediateaddr = strdup(newstate->mediateaddr);
        currstate->mediateport = strdup(newstate->mediateport);

        logger(LOG_INFO,
                "OpenLI provisioner: mediation socket configuration has changed.");
        if (start_mediator_listener(currstate) == -1) {
            logger(LOG_INFO,
                    "OpenLI provisioner: Warning, mediation socket did not restart. Will not be able to control mediators.");
            return -1;
        }
        return 1;
    }
    return 0;
}

static inline void replace_clientdb_config(provision_state_t *currstate,
        provision_state_t *newstate) {

    if (currstate->clientdbfile) {
        free(currstate->clientdbfile);
    }
    if (currstate->clientdbkey) {
        free(currstate->clientdbkey);
    }
    currstate->clientdbfile = newstate->clientdbfile;
    currstate->clientdbkey = newstate->clientdbkey;
    newstate->clientdbfile = NULL;
    newstate->clientdbkey = NULL;
}

static inline void replace_restauth_config(provision_state_t *currstate,
        provision_state_t *newstate) {

    if (currstate->restauthdbfile) {
        free(currstate->restauthdbfile);
    }
    if (currstate->restauthkey) {
        free(currstate->restauthkey);
    }
    currstate->restauthdbfile = newstate->restauthdbfile;
    currstate->restauthkey = newstate->restauthkey;
    newstate->restauthdbfile = NULL;
    newstate->restauthkey = NULL;
}

static int reload_clientdb_config(provision_state_t *currstate,
        provision_state_t *newstate) {

    if (currstate->clientdbenabled == 0 &&
            (newstate->clientdbfile == NULL || newstate->clientdbkey == NULL)
            ) {
        /* tracking was disabled and the new config doesn't change that */
        logger(LOG_INFO, "OpenLI provisioner: Client tracking will remain disabled.");
        return 0;
    }

    if (currstate->clientdbenabled == 0) {
        /* tracking was disabled and the new config wants to enable it */
        replace_clientdb_config(currstate, newstate);
    } else {
        if (newstate->clientdbfile == NULL || newstate->clientdbkey == NULL) {
            /* tracking was enabled and now it has been disabled */
            replace_clientdb_config(currstate, newstate);
        } else if (strcmp(currstate->clientdbfile,
                    newstate->clientdbfile) == 0 &&
                strcmp(currstate->clientdbkey, newstate->clientdbkey) == 0) {
            /* tracking is enabled but database etc is unchanged, leave as is */
            logger(LOG_INFO, "OpenLI provisioner: Client tracking database config is unchanged.");
            return 0;
        } else {
            /* tracking was enabled but database or key has changed */
            replace_clientdb_config(currstate, newstate);
        }
    }

    if (currstate->clientdbfile && currstate->clientdbkey) {
#ifdef HAVE_SQLCIPHER
        if (init_clientdb(currstate) < 0) {
            logger(LOG_INFO, "OpenLI provisioner: error while opening client tracking database");
            return -1;
        }
#else
        logger(LOG_INFO, "OpenLI provisioner: Client tracking database options are set, but your OpenLI provisioner was not built with SQLCipher support.");
        logger(LOG_INFO, "OpenLI provisioner: Client tracking will not occur.");
        currstate->clientdbenabled = 0;
#endif
    } else {
        logger(LOG_INFO, "OpenLI provisioner: Client tracking has been disabled");
        currstate->clientdbenabled = 0;
    }

    return 1;
}

static int reload_restauth_config(provision_state_t *currstate,
        provision_state_t *newstate) {

    if (currstate->restauthenabled == 0 &&
            (newstate->restauthdbfile == NULL || newstate->restauthkey == NULL)
            ) {
        /* Auth was disabled and the new config doesn't change that */
        logger(LOG_INFO, "OpenLI provisioner: REST API authentication will remain disabled.");
        return 0;
    }

    if (currstate->restauthenabled == 0) {
        /* Auth was disabled and the new config wants to enable it */
        replace_restauth_config(currstate, newstate);
    } else {
        if (newstate->restauthdbfile == NULL || newstate->restauthkey == NULL) {
            /* Auth was enabled and now it has been disabled */
            replace_restauth_config(currstate, newstate);
        } else if (strcmp(currstate->restauthdbfile,
                    newstate->restauthdbfile) == 0 &&
                strcmp(currstate->restauthkey, newstate->restauthkey) == 0) {
            /* Auth is enabled but database etc is unchanged, leave as is */
            logger(LOG_INFO, "OpenLI provisioner: REST API authentication config is unchanged.");
            return 0;
        } else {
            /* Auth was enabled but database or key has changed */
            replace_restauth_config(currstate, newstate);
        }
    }

    if (currstate->restauthdbfile && currstate->restauthkey) {
#ifdef HAVE_SQLCIPHER
        if (init_restauth_db(currstate) < 0) {
            logger(LOG_INFO, "OpenLI provisioner: error while opening REST authentication database");
            return -1;
        }
#else
        logger(LOG_INFO, "OpenLI provisioner: REST Auth DB options are set, but your system does not support using an Auth DB.");
        logger(LOG_INFO, "OpenLI provisioner: Auth DB options ignored.");
        currstate->restauthenabled = 0;
#endif
    } else {
        logger(LOG_INFO, "OpenLI provisioner: REST API does NOT require authentication");
        currstate->restauthenabled = 0;
    }

    return 1;
}

static inline int reload_push_socket_config(provision_state_t *currstate,
        provision_state_t *newstate) {

    int changed = 0;

    /* TODO this will trigger on a whitespace change */

    if (strcmp(newstate->pushport, currstate->pushport) != 0 ||
            (currstate->pushaddr == NULL && newstate->pushaddr != NULL) ||
            (currstate->pushaddr != NULL && newstate->pushaddr == NULL) ||
            (currstate->pushaddr && newstate->pushaddr &&
             strcmp(newstate->pushaddr, currstate->pushaddr) != 0)) {

        if (currstate->updatedaemon) {
            MHD_stop_daemon(currstate->updatedaemon);
        }
        currstate->updatedaemon = NULL;

        if (currstate->pushaddr) {
            free(currstate->pushaddr);
        }
        free(currstate->pushport);

        if (newstate->pushaddr) {
            currstate->pushaddr = newstate->pushaddr;
            newstate->pushaddr = NULL;
        } else {
            currstate->pushaddr = NULL;
        }
        currstate->pushport = newstate->pushport;
        newstate->pushport = NULL;
        changed = 1;
    }

    if (changed) {
        logger(LOG_INFO,
                "OpenLI provisioner: update socket configuration has changed.");
        if (strcmp(currstate->pushport, "0") == 0) {
            logger(LOG_INFO,
                    "OpenLI provisioner: disabling update socket.");
            logger(LOG_INFO,
                    "OpenLI provisioner: warning -- intercept configuration can not be updated while the provisioner is running.");
            currstate->updatesockfd = -1;
        } else {
            currstate->updatesockfd = create_listener(currstate->pushaddr,
                    currstate->pushport, "update socket");

            if (currstate->updatesockfd != -1) {
                start_mhd_daemon(currstate);
            }

            if (currstate->updatesockfd == -1 || currstate->updatedaemon == NULL) {
                logger(LOG_INFO,
                        "OpenLI provisioner: Warning, update socket did not restart. Will not be able to receive live updates.");
                return -1;
            }
        }
        return 1;
    }
    return 0;

}


int reload_provisioner_config(provision_state_t *currstate) {
	provision_state_t newstate;
    int mediatorchanged = 0;
    int clientchanged = 0;
    int pushchanged = 0;
    int tlschanged = 0;
    int voipoptschanged = 0;
    int restauthchanged = 0, clientdbchanged = 0;
    char *target_info;

    if (init_prov_state(&newstate, currstate->conffile,
                currstate->encpassfile) == -1) {
        logger(LOG_INFO,
                "OpenLI: Error reloading config file for provisioner.");
        return -1;
    }

    /* Only make changes if the relevant configuration has changed, so as
     * to minimise interruptions.
     */
    mediatorchanged = reload_mediator_socket_config(currstate, &newstate);
    if (mediatorchanged == -1) {
        clear_prov_state(&newstate);
        return -1;
    }

    pushchanged = reload_push_socket_config(currstate, &newstate);
    if (pushchanged == -1) {
        clear_prov_state(&newstate);
        return -1;
    }

    restauthchanged = reload_restauth_config(currstate, &newstate);
    if (restauthchanged == -1) {
        clear_prov_state(&newstate);
        return -1;
    }

    clientdbchanged = reload_clientdb_config(currstate, &newstate);
    if (clientdbchanged == -1) {
        clear_prov_state(&newstate);
        return -1;
    }

    clientchanged = reload_collector_socket_config(currstate, &newstate);
    if (clientchanged == -1) {
        clear_prov_state(&newstate);
        return -1;
    }

    tlschanged = reload_ssl_config(&(currstate->sslconf), &(newstate.sslconf));
    if (tlschanged == -1) {
        clear_prov_state(&newstate);
        return -1;
    }

    if (reload_intercept_config_filename(currstate, &newstate) < 0) {
        clear_prov_state(&newstate);
        return -1;
    }

    voipoptschanged = reload_voipoptions_config(currstate, &newstate);
    if (voipoptschanged && !clientchanged) {
        voipintercept_t *vint, *tmp;

        pthread_mutex_lock(&(currstate->interceptconf.safelock));
        HASH_ITER(hh_liid, currstate->interceptconf.voipintercepts, vint, tmp) {
            if (currstate->ignorertpcomfort) {
                vint->options |= (1UL << OPENLI_VOIPINT_OPTION_IGNORE_COMFORT);
            } else {
                vint->options &= ~(1UL << OPENLI_VOIPINT_OPTION_IGNORE_COMFORT);
            }

            modify_existing_intercept_options(currstate, (void *)vint,
                    OPENLI_PROTO_MODIFY_VOIPINTERCEPT);
            target_info = list_sip_targets(vint, 256);
            announce_hi1_notification_to_mediators(currstate,
                    &(vint->common), target_info,
                    HI1_LI_MODIFIED);
            if (target_info) {
                free(target_info);
            }
        }
        pthread_mutex_unlock(&(currstate->interceptconf.safelock));
    }

    if (tlschanged != 0) {
        if (!mediatorchanged) {
            free_all_mediators(currstate->epoll_fd, &(currstate->mediators),
                    &(currstate->knownmeds));
            mediatorchanged = 1;
        }
        if (!clientchanged) {
            stop_all_collectors(currstate->epoll_fd, &(currstate->collectors));
            clientchanged = 1;
        }
    }

    if (mediatorchanged && !clientchanged) {
        /* Tell all collectors to drop their mediators until further notice */
        disconnect_mediators_from_collectors(currstate);

    }

    if (!clientchanged) {
        if (announce_latest_default_email_decompress(currstate) < 0) {
            clear_prov_state(&newstate);
            return -1;
        }
    }

    if (reload_intercept_config(currstate, mediatorchanged, clientchanged) < 0)
    {
        clear_prov_state(&newstate);
        return -1;
    }

    clear_prov_state(&newstate);

    return 0;


}

// vim: set sw=4 tabstop=4 softtabstop=4 expandtab :<|MERGE_RESOLUTION|>--- conflicted
+++ resolved
@@ -103,11 +103,7 @@
         return 0;
     }
 
-<<<<<<< HEAD
-    if (uuid_compare(a->xid, b->xid) != 0) {
-=======
     if (compare_xid_list(a, b) != 0) {
->>>>>>> d3ef470f
         return 0;
     }
 
