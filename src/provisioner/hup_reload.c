/*
 *
 * Copyright (c) 2018 - 2022 The University of Waikato, Hamilton, New Zealand.
 * All rights reserved.
 *
 * This file is part of OpenLI.
 *
 * This code has been developed by the University of Waikato WAND
 * research group. For further information please see http://www.wand.net.nz/
 *
 * OpenLI is free software; you can redistribute it and/or modify
 * it under the terms of the GNU General Public License as published by
 * the Free Software Foundation; either version 3 of the License, or
 * (at your option) any later version.
 *
 * OpenLI is distributed in the hope that it will be useful,
 * but WITHOUT ANY WARRANTY; without even the implied warranty of
 * MERCHANTABILITY or FITNESS FOR A PARTICULAR PURPOSE.  See the
 * GNU General Public License for more details.
 *
 * You should have received a copy of the GNU General Public License
 * along with this program.  If not, see <http://www.gnu.org/licenses/>.
 *
 *
 */

#include "config.h"
#include "provisioner.h"
#include "logger.h"
#include "util.h"
#include "configparser.h"
#include "updateserver.h"
#include "intercept_timers.h"

static inline int reload_staticips(provision_state_t *currstate,
        ipintercept_t *ipint, ipintercept_t *newequiv) {

    static_ipranges_t *ipr, *tmp, *found;
    int changed = 0;

    HASH_ITER(hh, ipint->statics, ipr, tmp) {
        HASH_FIND(hh, newequiv->statics, ipr->rangestr, strlen(ipr->rangestr),
                found);
        if (!found || found->cin != ipr->cin) {
            remove_existing_staticip_range(currstate, ipint, ipr);
            changed = 1;
        } else {
            found->awaitingconfirm = 0;
        }
    }

    HASH_ITER(hh, newequiv->statics, ipr, tmp) {
        if (ipr->awaitingconfirm == 0) {
            continue;
        }
        add_new_staticip_range(currstate, ipint, ipr);
        changed = 1;
    }

    return changed;
}

static inline int common_intercept_equal(intercept_common_t *a,
        intercept_common_t *b) {

    if (strcmp(a->liid, b->liid) != 0) {
        return 0;
    }

    if (a->tostart_time != b->tostart_time) {
        return 0;
    }

    if (a->toend_time != b->toend_time) {
        return 0;
    }

    if (strcmp(a->authcc, b->authcc) != 0) {
        return 0;
    }

    if (strcmp(a->delivcc, b->delivcc) != 0) {
        return 0;
    }

    if (a->encrypt != b->encrypt) {
        return 0;
    }

    if (a->tomediate != b->tomediate) {
        return 0;
    }

    if (strcmp(a->targetagency, b->targetagency) != 0) {
        return 0;
    }

    if (a->encryptkey == NULL) {
        if (b->encryptkey != NULL) {
            return 0;
        }
    } else if (b->encryptkey == NULL) {
        return 0;
    } else if (strcmp(a->encryptkey, b->encryptkey) != 0) {
        return 0;
    }

    return 1;
}

static inline int ip_intercept_equal(ipintercept_t *a, ipintercept_t *b) {

    if (common_intercept_equal(&(a->common), &(b->common)) == 0) {
        return 0;
    }

    if (a->username && b->username && strcmp(a->username, b->username) != 0) {
        return 0;
    }

    if (a->vendmirrorid != b->vendmirrorid) {
        return 0;
    }

    if (a->accesstype != b->accesstype) {
        return 0;
    }

<<<<<<< HEAD
    if (a->mobileident != b->mobileident) {
=======
    if (a->accesstype == INTERNET_ACCESS_TYPE_MOBILE &&
            b->accesstype == INTERNET_ACCESS_TYPE_MOBILE &&
            a->mobileident != b->mobileident) {
>>>>>>> 2eae3c4e
        return 0;
    }

    return 1;
}

static inline int voip_intercept_equal(voipintercept_t *a, voipintercept_t *b) {
    if (common_intercept_equal(&(a->common), &(b->common)) == 0) {
        return 0;
    }
    if (a->options != b->options) {
        return 0;
    }
    return 1;
}

static inline int email_intercept_equal(emailintercept_t *a,
        emailintercept_t *b) {

    if (a->delivercompressed != b->delivercompressed) {
        return 0;
    }
    return common_intercept_equal(&(a->common), &(b->common));
}

static int reload_intercept_config_filename(provision_state_t *currstate,
        provision_state_t *newstate) {

	if (newstate->interceptconffile == NULL) {
		newstate->interceptconffile = strdup(DEFAULT_INTERCEPT_CONFIG_FILE);
	}

    if (strcmp(newstate->interceptconffile, currstate->interceptconffile)
            != 0) {
        logger(LOG_INFO,
                "OpenLI: intercept configuration is now being read from %s.",
                newstate->interceptconffile);
        free(currstate->interceptconffile);
        currstate->interceptconffile = newstate->interceptconffile;
        newstate->interceptconffile = NULL;
        return 1;
    }
    return 0;
}

static int reload_leas(provision_state_t *state, prov_intercept_conf_t *curr,
        prov_intercept_conf_t *latest) {

    prov_agency_t *lea, *tmp, *newequiv;

    HASH_ITER(hh, curr->leas, lea, tmp) {
        HASH_FIND_STR(latest->leas, lea->ag->agencyid, newequiv);

        if (!newequiv) {
            /* Agency has been withdrawn entirely */
            withdraw_agency_from_mediators(state, lea);
        } else if (agency_equal(lea->ag, newequiv->ag)) {
            newequiv->announcereq = 0;
        } else {
            /* Agency has changed, withdraw current and announce new */
            withdraw_agency_from_mediators(state, lea);
            newequiv->announcereq = 1;
        }
    }

    HASH_ITER(hh, latest->leas, lea, tmp) {
        if (lea->announcereq) {
            announce_lea_to_mediators(state, lea);
            lea->announcereq = 0;
        }
    }

    return 0;
}

static int reload_default_radius_users(provision_state_t *state,
        default_radius_user_t *currusers, default_radius_user_t *newusers) {

    default_radius_user_t *dru, *tmp, *newequiv;

    HASH_ITER(hh, currusers, dru, tmp) {
        HASH_FIND(hh, newusers, dru->name, dru->namelen, newequiv);
        if (!newequiv) {
            withdraw_default_radius_username(state, dru);
        } else {
            newequiv->awaitingconfirm = 0;
        }
    }

    HASH_ITER(hh, newusers, dru, tmp) {
        if (dru->awaitingconfirm) {
            announce_default_radius_username(state, dru);
        }
    }

    return 0;
}

static int reload_coreservers(provision_state_t *state, coreserver_t *currserv,
        coreserver_t *newserv) {

    coreserver_t *cs, *tmp, *newequiv;

    HASH_ITER(hh, currserv, cs, tmp) {
        HASH_FIND(hh, newserv, cs->serverkey, strlen(cs->serverkey), newequiv);
        if (!newequiv) {
            announce_coreserver_change(state, cs, false);
        } else {
            newequiv->awaitingconfirm = 0;
        }
    }

    HASH_ITER(hh, newserv, cs, tmp) {
        if (cs->awaitingconfirm) {
            announce_coreserver_change(state, cs, true);
        }
    }
    return 0;
}

static void remove_withdrawn_intercept(provision_state_t *currstate,
        intercept_common_t *common, char *target_info, int droppedmeds) {

    remove_liid_mapping(currstate, common->liid, common->liid_len, droppedmeds);
    if (!droppedmeds) {
        announce_hi1_notification_to_mediators(currstate,
                common, target_info, HI1_LI_DEACTIVATED);
    }

    if (common->local) {
        free(common->local);
        common->local = NULL;
    }

    logger(LOG_INFO, "OpenLI provisioner: LIID %s has been withdrawn following a config reload.",
            common->liid);
}

static int enable_new_intercept(provision_state_t *currstate,
        intercept_common_t *common, prov_intercept_conf_t *intconf,
        char *target_info, int droppedmeds) {

    liid_hash_t *h = NULL;
    struct timeval tv;
    prov_agency_t *lea = NULL;
    prov_intercept_data_t *local;


    if (strcmp(common->targetagency, "pcapdisk") != 0) {
        HASH_FIND_STR(intconf->leas, common->targetagency, lea);
        if (lea == NULL) {
            return 0;
        }
    }

    gettimeofday(&tv, NULL);
    local = (prov_intercept_data_t *)(common->local);
    if (local && (common->tostart_time > 0 || common->toend_time > 0)) {

        if (add_intercept_timer(currstate->epoll_fd,
                    common->tostart_time, tv.tv_sec,
                    local, PROV_EPOLL_INTERCEPT_START) < 0) {
            logger(LOG_INFO,
                    "OpenLI provisioner: unable to schedule HI1 notification for starting email intercept %s", common->liid);

            return -1;
        }

        if (add_intercept_timer(currstate->epoll_fd,
                    common->toend_time, tv.tv_sec,
                    local, PROV_EPOLL_INTERCEPT_HALT) < 0) {
            logger(LOG_INFO,
                    "OpenLI provisioner: unable to schedule HI1 notification for halting email intercept %s", common->liid);

            return -1;
        }
    }

    /* Add the LIID mapping */
    h = add_liid_mapping(intconf, common->liid, common->targetagency);

    if (!droppedmeds && announce_hi1_notification_to_mediators(currstate,
                common, target_info, HI1_LI_ACTIVATED) == -1) {
        logger(LOG_INFO,
                "OpenLI provisioner: unable to send HI1 notification for new Email intercept to mediators.");
        return -1;
    }

    if (!droppedmeds && announce_liidmapping_to_mediators(currstate, h) == -1) {
        logger(LOG_INFO,
                "OpenLI provisioner: unable to announce new Email intercept to mediators.");
        return -1;
    }
    return 1;
}

static int update_reconfigured_intercept(provision_state_t *currstate,
        intercept_common_t *old_common, intercept_common_t *new_common,
        prov_intercept_conf_t *intconf, int cept_changed, int agencychanged,
        int droppedmeds, char *old_targets, char *new_targets) {

    char errorstring[1024];
    liid_hash_t *h = NULL;

    prov_intercept_data_t *local, *oldlocal;
    /* save the "hi1 sent" status from the original intercept
     * instance.
     */
    oldlocal = (prov_intercept_data_t *)(old_common->local);
    local = (prov_intercept_data_t *)(new_common->local);

    local->start_hi1_sent = oldlocal->start_hi1_sent;
    local->end_hi1_sent = oldlocal->end_hi1_sent;
    new_common->hi1_seqno = old_common->hi1_seqno;

    if (agencychanged || cept_changed) {
        logger(LOG_INFO,
                "OpenLI provisioner: Details for intercept %s have changed -- updating collectors",
                new_common->liid);
    }

    if (!droppedmeds && agencychanged) {
        announce_hi1_notification_to_mediators(currstate,
                old_common, old_targets, HI1_LI_DEACTIVATED);
        new_common->hi1_seqno = 0;
        announce_hi1_notification_to_mediators(currstate,
                new_common, new_targets, HI1_LI_ACTIVATED);
    } else if (!droppedmeds && cept_changed) {
        announce_hi1_notification_to_mediators(currstate,
                new_common, new_targets, HI1_LI_MODIFIED);
    }


    /* clear the old HI1 timers, since they will be pointing
     * at an intercept instance that is going to be removed
     * when we complete the config reload.
     */
    free_prov_intercept_data(old_common, currstate->epoll_fd);

    /* add new intercept timers, and also send any required
     * HI1 messages
     */
    if (reset_intercept_timers(currstate, new_common,
                new_targets, errorstring, 1024) < 0) {
        logger(LOG_INFO, "OpenLI provisioner: unable to reset intercept timers: %s", errorstring);
    }

    if (agencychanged) {
        remove_liid_mapping(currstate, old_common->liid,
                old_common->liid_len, droppedmeds);

        h = add_liid_mapping(intconf, new_common->liid,
                new_common->targetagency);
        if (!droppedmeds && announce_liidmapping_to_mediators(
                    currstate, h) == -1) {
            logger(LOG_INFO,
                    "OpenLI provisioner: unable to announce new agency for intercept %s to mediators.", new_common->liid);
            return -1;
        }
    }

    return 0;
}

static int reload_emailintercepts(provision_state_t *currstate,
        emailintercept_t *curremail, emailintercept_t *newemail,
		prov_intercept_conf_t *intconf, int droppedcols, int droppedmeds) {

    emailintercept_t *mailint, *tmp, *newequiv;
    char *target_info;
    struct timeval tv;

    /* TODO error handling in the "inform other components about changes"
     * functions?
     */
    HASH_ITER(hh_liid, curremail, mailint, tmp) {
        HASH_FIND(hh_liid, newemail, mailint->common.liid,
                mailint->common.liid_len, newequiv);

        if (!newequiv) {
            /* Intercept has been withdrawn entirely */
            if (!droppedcols) {
                halt_existing_intercept(currstate, (void *)mailint,
                        OPENLI_PROTO_HALT_EMAILINTERCEPT);
            }
            target_info = list_email_targets(mailint, 256);
            remove_withdrawn_intercept(currstate, &(mailint->common),
                    target_info, droppedmeds);
            if (target_info) {
                free(target_info);
            }

            continue;
        } else {
            int intsame = email_intercept_equal(mailint, newequiv);
            int agencychanged = strcmp(mailint->common.targetagency,
                    newequiv->common.targetagency);
            int changedtargets = compare_email_targets(currstate, mailint,
                    newequiv);

            char *old_target_info = list_email_targets(mailint, 256);
            char *new_target_info = list_email_targets(newequiv, 256);

            newequiv->awaitingconfirm = 0;
            if (update_reconfigured_intercept(currstate, &(mailint->common),
                    &(newequiv->common), intconf, (!intsame || changedtargets),
                    agencychanged, droppedmeds, old_target_info,
                    new_target_info) < 0) {
                return -1;
            }

            if (!intsame && !droppedcols) {
                modify_existing_intercept_options(currstate, (void *)newequiv,
                        OPENLI_PROTO_MODIFY_EMAILINTERCEPT);
            }

            if (old_target_info) {
                free(old_target_info);
            }
            if (new_target_info) {
                free(new_target_info);
            }
        }
    }

    gettimeofday(&tv, NULL);

    HASH_ITER(hh_liid, newemail, mailint, tmp) {
        int r = 0;

        if (!mailint->awaitingconfirm) {
            continue;
        }
        target_info = list_email_targets(mailint, 256);
        r = enable_new_intercept(currstate, &(mailint->common), intconf,
                target_info, droppedmeds);
        if (target_info) {
            free(target_info);
        }
        if (r < 0) {
            return r;
        }
        if (r == 0) {
            continue;
        }

        if (!droppedcols && announce_single_intercept(currstate,
                (void *)mailint, push_emailintercept_onto_net_buffer) == -1) {
            logger(LOG_INFO,
                    "OpenLI provisioner: unable to announce new Email intercept to collectors.");
            return -1;
        }

        if (!droppedcols && announce_all_email_targets(currstate, mailint) < 0) {
            logger(LOG_INFO,
                    "OpenLI provisioner: error pushing targets for Email intercept %s onto buffer.", mailint->common.liid);
            return -1;
        }
    }

    return 0;
}

static int reload_voipintercepts(provision_state_t *currstate,
        voipintercept_t *currvoip, voipintercept_t *newvoip,
		prov_intercept_conf_t *intconf, int droppedcols, int droppedmeds) {

    voipintercept_t *voipint, *tmp, *newequiv;
    char *target_info;
    struct timeval tv;

    /* TODO error handling in the "inform other components about changes"
     * functions?
     */
    HASH_ITER(hh_liid, currvoip, voipint, tmp) {
        HASH_FIND(hh_liid, newvoip, voipint->common.liid,
                voipint->common.liid_len, newequiv);

        if (newequiv && currstate->ignorertpcomfort) {
            newequiv->options |= (1 << OPENLI_VOIPINT_OPTION_IGNORE_COMFORT);
        }

        if (!newequiv) {
            /* Intercept has been withdrawn entirely */
            if (!droppedcols) {
                halt_existing_intercept(currstate, (void *)voipint,
                        OPENLI_PROTO_HALT_VOIPINTERCEPT);
            }
            target_info = list_sip_targets(voipint, 256);
            remove_withdrawn_intercept(currstate, &(voipint->common),
                    target_info, droppedmeds);
            if (target_info) {
                free(target_info);
            }
            continue;
        } else {
            int intsame = voip_intercept_equal(voipint, newequiv);
            int agencychanged = strcmp(voipint->common.targetagency,
                    newequiv->common.targetagency);
            int changedtargets = compare_sip_targets(currstate, voipint,
                    newequiv);
            char *old_target_info = list_sip_targets(voipint, 256);
            char *new_target_info = list_sip_targets(newequiv, 256);

            newequiv->awaitingconfirm = 0;
            if (update_reconfigured_intercept(currstate, &(voipint->common),
                    &(newequiv->common), intconf, (!intsame || changedtargets),
                    agencychanged, droppedmeds, old_target_info,
                    new_target_info) < 0) {
                return -1;
            }

            if (!intsame && !droppedcols) {
                modify_existing_intercept_options(currstate, (void *)newequiv,
                        OPENLI_PROTO_MODIFY_VOIPINTERCEPT);
            }

            if (old_target_info) {
                free(old_target_info);
            }
            if (new_target_info) {
                free(new_target_info);
            }

        }
    }
    gettimeofday(&tv, NULL);

    HASH_ITER(hh_liid, newvoip, voipint, tmp) {
        int r = 0;

        if (!voipint->awaitingconfirm) {
            continue;
        }
        target_info = list_sip_targets(voipint, 256);
        if (currstate->ignorertpcomfort) {
            voipint->options |= (1 << OPENLI_VOIPINT_OPTION_IGNORE_COMFORT);
        }
        r = enable_new_intercept(currstate, &(voipint->common), intconf,
                target_info, droppedmeds);
        if (target_info) {
            free(target_info);
        }
        if (r < 0) {
            return r;
        }
        if (r == 0) {
            continue;
        }

        if (!droppedcols && announce_single_intercept(currstate,
                (void *)voipint, push_voipintercept_onto_net_buffer) == -1) {
            logger(LOG_INFO,
                    "OpenLI provisioner: unable to announce new VOIP intercept to collectors.");
            return -1;
        }

        if (!droppedcols && announce_all_sip_targets(currstate, voipint) < 0) {
            logger(LOG_INFO,
                    "OpenLI provisioner: error pushing SIP targets for VOIP intercept %s onto buffer.", voipint->common.liid);
            return -1;
        }
    }

    return 0;
}

static int reload_ipintercepts(provision_state_t *currstate,
        ipintercept_t *currints, ipintercept_t *newints,
		prov_intercept_conf_t *intconf, int droppedcols, int droppedmeds) {

    ipintercept_t *ipint, *tmp, *newequiv;

    HASH_ITER(hh_liid, currints, ipint, tmp) {
        HASH_FIND(hh_liid, newints, ipint->common.liid,
                ipint->common.liid_len, newequiv);

        if (!newequiv) {
            /* Intercept has been withdrawn entirely */
            if (!droppedcols) {
                halt_existing_intercept(currstate, (void *)ipint,
                        OPENLI_PROTO_HALT_IPINTERCEPT);
            }
            remove_withdrawn_intercept(currstate, &(ipint->common),
                    ipint->username, droppedmeds);
            continue;
        } else {
            int staticchanged = reload_staticips(currstate, ipint, newequiv);
            int intsame = ip_intercept_equal(ipint, newequiv);
            int agencychanged = strcmp(ipint->common.targetagency,
                    newequiv->common.targetagency);

            newequiv->awaitingconfirm = 0;

            if (update_reconfigured_intercept(currstate, &(ipint->common),
                    &(newequiv->common), intconf, (!intsame || staticchanged),
                    agencychanged, droppedmeds, ipint->username,
                    newequiv->username) < 0) {
                return -1;
            }

            if (!intsame && !droppedcols) {
                modify_existing_intercept_options(currstate, (void *)newequiv,
                        OPENLI_PROTO_MODIFY_IPINTERCEPT);
            }
        }
    }

    HASH_ITER(hh_liid, newints, ipint, tmp) {
        int r = 0;

        if (!ipint->awaitingconfirm) {
            continue;
        }

        r = enable_new_intercept(currstate, &(ipint->common), intconf,
                ipint->username, droppedmeds);
        if (r < 0) {
            return r;
        }
        if (r == 0) {
            continue;
        }

        if (!droppedcols && announce_single_intercept(currstate,
                (void *)ipint, push_ipintercept_onto_net_buffer) == -1) {
            logger(LOG_INFO,
                    "OpenLI provisioner: unable to announce new IP intercept to collectors.");
            return -1;
        }
    }
    return 0;
}

static int reload_intercept_config(provision_state_t *currstate,
        int mediatorchanged, int clientchanged) {
    prov_intercept_conf_t newconf;

    init_intercept_config(&newconf);

    if (parse_intercept_config(currstate->interceptconffile, &(newconf)) == -1)
    {
        logger(LOG_INFO, "OpenLI provisioner: error while parsing intercept config file '%s'", currstate->interceptconffile);
        return -1;
    }

    pthread_mutex_lock(&(currstate->interceptconf.safelock));
    currstate->interceptconf.destroy_pending = 1;
    pthread_mutex_unlock(&(currstate->interceptconf.safelock));

    if (map_intercepts_to_leas(&(newconf)) < 0) {
        return -1;
    }

    /* Check each section of the config for changes and update the
     * collectors and mediators accordingly.
     */
    if (!mediatorchanged) {
        if (reload_leas(currstate, &(currstate->interceptconf), &newconf) < 0) {
            return -1;
        }
    }

    if (!clientchanged) {
        if (reload_coreservers(currstate,
                currstate->interceptconf.radiusservers, newconf.radiusservers)
                < 0) {
            return -1;
        }

        if (reload_coreservers(currstate,
                currstate->interceptconf.sipservers, newconf.sipservers) < 0) {
            return -1;
        }

        if (reload_coreservers(currstate,
                currstate->interceptconf.smtpservers,
                newconf.smtpservers) < 0) {
            return -1;
        }

        if (reload_coreservers(currstate,
                currstate->interceptconf.imapservers,
                newconf.imapservers) < 0) {
            return -1;
        }

        if (reload_coreservers(currstate,
                currstate->interceptconf.pop3servers,
                newconf.pop3servers) < 0) {
            return -1;
        }

        if (reload_coreservers(currstate,
                currstate->interceptconf.gtpservers, newconf.gtpservers) < 0) {
            return -1;
        }

        if (reload_default_radius_users(currstate,
                currstate->interceptconf.defradusers, newconf.defradusers) < 0)
        {
            return -1;
        }
    }

	if (reload_voipintercepts(currstate,
				currstate->interceptconf.voipintercepts,
				newconf.voipintercepts, &newconf,
				clientchanged, mediatorchanged) < 0) {
		return -1;
	}

	if (reload_emailintercepts(currstate,
				currstate->interceptconf.emailintercepts,
				newconf.emailintercepts, &newconf,
				clientchanged, mediatorchanged) < 0) {
		return -1;
	}

	if (reload_ipintercepts(currstate,
				currstate->interceptconf.ipintercepts,
				newconf.ipintercepts, &newconf,
				clientchanged, mediatorchanged) < 0) {
		return -1;
    }

    clear_intercept_state(&(currstate->interceptconf));
    currstate->interceptconf = newconf;
    announce_latest_default_email_decompress(currstate);
    return 0;
}

static inline int reload_voipoptions_config(provision_state_t *currstate,
        provision_state_t *newstate) {

    if (currstate->ignorertpcomfort != newstate->ignorertpcomfort) {
        currstate->ignorertpcomfort = newstate->ignorertpcomfort;
        if (currstate->ignorertpcomfort) {
            logger(LOG_INFO, "OpenLI: provisioner ignoring RTP comfort noise for all VOIP intercepts");
        } else {
            logger(LOG_INFO, "OpenLI: provisioner intercepting RTP comfort noise for all VOIP intercepts");
        }
        return 1;
    }

    return 0;
}

static inline int reload_collector_socket_config(provision_state_t *currstate,
        provision_state_t *newstate) {

    struct epoll_event ev;

    /* TODO this will trigger on a whitespace change */
    if (strcmp(newstate->listenaddr, currstate->listenaddr) != 0 ||
            strcmp(newstate->listenport, currstate->listenport) != 0) {

        logger(LOG_INFO,
                "OpenLI provisioner: collector listening socket configuration has changed.");
        stop_all_collectors(currstate->epoll_fd, &(currstate->collectors));

        if (epoll_ctl(currstate->epoll_fd, EPOLL_CTL_DEL,
                currstate->clientfd->fd, &ev) == -1) {
            logger(LOG_INFO,
                    "OpenLI provisioner: Failed to remove mediator fd from epoll: %s.",
                    strerror(errno));
            return -1;
        }

        close(currstate->clientfd->fd);
        free(currstate->clientfd);
        free(currstate->listenaddr);
        free(currstate->listenport);
        currstate->listenaddr = strdup(newstate->listenaddr);
        currstate->listenport = strdup(newstate->listenport);

        if (start_main_listener(currstate) == -1) {
            logger(LOG_INFO,
                    "OpenLI provisioner: Warning, listening socket did not restart. Will not be able to accept collector clients.");
            return -1;
        }
        return 1;
    }
    return 0;
}

static inline int reload_mediator_socket_config(provision_state_t *currstate,
        provision_state_t *newstate) {

    struct epoll_event ev;

    /* TODO this will trigger on a whitespace change */
    if (strcmp(newstate->mediateaddr, currstate->mediateaddr) != 0 ||
            strcmp(newstate->mediateport, currstate->mediateport) != 0) {

        free_all_mediators(currstate->epoll_fd, &(currstate->mediators),
                &(currstate->knownmeds));

        if (epoll_ctl(currstate->epoll_fd, EPOLL_CTL_DEL,
                currstate->mediatorfd->fd, &ev) == -1) {
            logger(LOG_INFO,
                    "OpenLI provisioner: Failed to remove mediator fd from epoll: %s.",
                    strerror(errno));
            return -1;
        }

        close(currstate->mediatorfd->fd);
        free(currstate->mediatorfd);
        free(currstate->mediateaddr);
        free(currstate->mediateport);
        currstate->mediateaddr = strdup(newstate->mediateaddr);
        currstate->mediateport = strdup(newstate->mediateport);

        logger(LOG_INFO,
                "OpenLI provisioner: mediation socket configuration has changed.");
        if (start_mediator_listener(currstate) == -1) {
            logger(LOG_INFO,
                    "OpenLI provisioner: Warning, mediation socket did not restart. Will not be able to control mediators.");
            return -1;
        }
        return 1;
    }
    return 0;
}

static inline void replace_restauth_config(provision_state_t *currstate,
        provision_state_t *newstate) {

    if (currstate->restauthdbfile) {
        free(currstate->restauthdbfile);
    }
    if (currstate->restauthkey) {
        free(currstate->restauthkey);
    }
    currstate->restauthdbfile = newstate->restauthdbfile;
    currstate->restauthkey = newstate->restauthkey;
    newstate->restauthdbfile = NULL;
    newstate->restauthkey = NULL;
}

static int reload_restauth_config(provision_state_t *currstate,
        provision_state_t *newstate) {

    if (currstate->restauthenabled == 0 &&
            (newstate->restauthdbfile == NULL || newstate->restauthkey == NULL)
            ) {
        /* Auth was disabled and the new config doesn't change that */
        logger(LOG_INFO, "OpenLI provisioner: REST API authentication will remain disabled.");
        return 0;
    }

    if (currstate->restauthenabled == 0) {
        /* Auth was disabled and the new config wants to enable it */
        replace_restauth_config(currstate, newstate);
    } else {
        if (newstate->restauthdbfile == NULL || newstate->restauthkey == NULL) {
            /* Auth was enabled and now it has been disabled */
            replace_restauth_config(currstate, newstate);
        } else if (strcmp(currstate->restauthdbfile,
                    newstate->restauthdbfile) == 0 &&
                strcmp(currstate->restauthkey, newstate->restauthkey) == 0) {
            /* Auth is enabled but database etc is unchanged, leave as is */
            logger(LOG_INFO, "OpenLI provisioner: REST API authentication config is unchanged.");
            return 0;
        } else {
            /* Auth was enabled but database or key has changed */
            replace_restauth_config(currstate, newstate);
        }
    }

    if (currstate->restauthdbfile && currstate->restauthkey) {
#ifdef HAVE_SQLCIPHER
        if (init_restauth_db(currstate) < 0) {
            logger(LOG_INFO, "OpenLI provisioner: error while opening REST authentication database");
            return -1;
        }
#else
        logger(LOG_INFO, "OpenLI provisioner: REST Auth DB options are set, but your system does not support using an Auth DB.");
        logger(LOG_INFO, "OpenLI provisioner: Auth DB options ignored.");
        currstate->restauthenabled = 0;
#endif
    } else {
        logger(LOG_INFO, "OpenLI provisioner: REST API does NOT require authentication");
        currstate->restauthenabled = 0;
    }

    return 1;
}

static inline int reload_push_socket_config(provision_state_t *currstate,
        provision_state_t *newstate) {

    int changed = 0;

    /* TODO this will trigger on a whitespace change */

    if (strcmp(newstate->pushport, currstate->pushport) != 0 ||
            (currstate->pushaddr == NULL && newstate->pushaddr != NULL) ||
            (currstate->pushaddr != NULL && newstate->pushaddr == NULL) ||
            (currstate->pushaddr && newstate->pushaddr &&
             strcmp(newstate->pushaddr, currstate->pushaddr) != 0)) {

        if (currstate->updatedaemon) {
            MHD_stop_daemon(currstate->updatedaemon);
        }
        currstate->updatedaemon = NULL;

        if (currstate->pushaddr) {
            free(currstate->pushaddr);
        }
        free(currstate->pushport);

        if (newstate->pushaddr) {
            currstate->pushaddr = newstate->pushaddr;
            newstate->pushaddr = NULL;
        } else {
            currstate->pushaddr = NULL;
        }
        currstate->pushport = newstate->pushport;
        newstate->pushport = NULL;
        changed = 1;
    }

    if (changed) {
        logger(LOG_INFO,
                "OpenLI provisioner: update socket configuration has changed.");
        if (strcmp(currstate->pushport, "0") == 0) {
            logger(LOG_INFO,
                    "OpenLI provisioner: disabling update socket.");
            logger(LOG_INFO,
                    "OpenLI provisioner: warning -- intercept configuration can not be updated while the provisioner is running.");
            currstate->updatesockfd = -1;
        } else {
            currstate->updatesockfd = create_listener(currstate->pushaddr,
                    currstate->pushport, "update socket");

            if (currstate->updatesockfd != -1) {
                start_mhd_daemon(currstate);
            }

            if (currstate->updatesockfd == -1 || currstate->updatedaemon == NULL) {
                logger(LOG_INFO,
                        "OpenLI provisioner: Warning, update socket did not restart. Will not be able to receive live updates.");
                return -1;
            }
        }
        return 1;
    }
    return 0;

}


int reload_provisioner_config(provision_state_t *currstate) {
	provision_state_t newstate;
    int mediatorchanged = 0;
    int clientchanged = 0;
    int pushchanged = 0;
    int tlschanged = 0;
    int voipoptschanged = 0;
    int restauthchanged = 0;
    char *target_info;

    if (init_prov_state(&newstate, currstate->conffile) == -1) {
        logger(LOG_INFO,
                "OpenLI: Error reloading config file for provisioner.");
        return -1;
    }

    /* Only make changes if the relevant configuration has changed, so as
     * to minimise interruptions.
     */
    mediatorchanged = reload_mediator_socket_config(currstate, &newstate);
    if (mediatorchanged == -1) {
        clear_prov_state(&newstate);
        return -1;
    }

    pushchanged = reload_push_socket_config(currstate, &newstate);
    if (pushchanged == -1) {
        clear_prov_state(&newstate);
        return -1;
    }

    restauthchanged = reload_restauth_config(currstate, &newstate);
    if (restauthchanged == -1) {
        clear_prov_state(&newstate);
        return -1;
    }

    clientchanged = reload_collector_socket_config(currstate, &newstate);
    if (clientchanged == -1) {
        clear_prov_state(&newstate);
        return -1;
    }

    tlschanged = reload_ssl_config(&(currstate->sslconf), &(newstate.sslconf));
    if (tlschanged == -1) {
        clear_prov_state(&newstate);
        return -1;
    }

    if (reload_intercept_config_filename(currstate, &newstate) < 0) {
        clear_prov_state(&newstate);
        return -1;
    }

    voipoptschanged = reload_voipoptions_config(currstate, &newstate);
    if (voipoptschanged && !clientchanged) {
        voipintercept_t *vint, *tmp;

        pthread_mutex_lock(&(currstate->interceptconf.safelock));
        HASH_ITER(hh_liid, currstate->interceptconf.voipintercepts, vint, tmp) {
            if (currstate->ignorertpcomfort) {
                vint->options |= (1UL << OPENLI_VOIPINT_OPTION_IGNORE_COMFORT);
            } else {
                vint->options &= ~(1UL << OPENLI_VOIPINT_OPTION_IGNORE_COMFORT);
            }

            modify_existing_intercept_options(currstate, (void *)vint,
                    OPENLI_PROTO_MODIFY_VOIPINTERCEPT);
            target_info = list_sip_targets(vint, 256);
            announce_hi1_notification_to_mediators(currstate,
                    &(vint->common), target_info,
                    HI1_LI_MODIFIED);
            if (target_info) {
                free(target_info);
            }
        }
        pthread_mutex_unlock(&(currstate->interceptconf.safelock));
    }

    if (tlschanged != 0) {
        if (!mediatorchanged) {
            free_all_mediators(currstate->epoll_fd, &(currstate->mediators),
                    &(currstate->knownmeds));
            mediatorchanged = 1;
        }
        if (!clientchanged) {
            stop_all_collectors(currstate->epoll_fd, &(currstate->collectors));
            clientchanged = 1;
        }
    }

    if (mediatorchanged && !clientchanged) {
        /* Tell all collectors to drop their mediators until further notice */
        disconnect_mediators_from_collectors(currstate);

    }

    if (!clientchanged) {
        if (announce_latest_default_email_decompress(currstate) < 0) {
            clear_prov_state(&newstate);
            return -1;
        }
    }

    if (reload_intercept_config(currstate, mediatorchanged, clientchanged) < 0)
    {
        clear_prov_state(&newstate);
        return -1;
    }

    clear_prov_state(&newstate);

    return 0;


}

// vim: set sw=4 tabstop=4 softtabstop=4 expandtab :<|MERGE_RESOLUTION|>--- conflicted
+++ resolved
@@ -126,13 +126,9 @@
         return 0;
     }
 
-<<<<<<< HEAD
-    if (a->mobileident != b->mobileident) {
-=======
     if (a->accesstype == INTERNET_ACCESS_TYPE_MOBILE &&
             b->accesstype == INTERNET_ACCESS_TYPE_MOBILE &&
             a->mobileident != b->mobileident) {
->>>>>>> 2eae3c4e
         return 0;
     }
 
