--- conflicted
+++ resolved
@@ -869,13 +869,8 @@
 
 static inline void create_sip_ipiri(collector_sync_voip_t *sync,
         voipintercept_t *vint, openli_export_recv_t *irimsg,
-<<<<<<< HEAD
-        etsili_iri_type_t iritype, int64_t cin, libtrace_packet_t **pkts,
-        int pkt_cnt) {
-=======
         etsili_iri_type_t iritype, int64_t cin, openli_location_t *loc,
-        int loc_count) {
->>>>>>> e23e4aa8
+        int loc_count, libtrace_packet_t **pkts, int pkt_cnt) {
 
     openli_export_recv_t *copy;
 
@@ -889,15 +884,6 @@
 
     if (vint->common.toend_time > 0 &&
             vint->common.toend_time <= irimsg->ts.tv_sec) {
-<<<<<<< HEAD
-=======
-        return;
-    }
-
-    /* TODO add ability to include SIP packets in pcapdisk output */
-    if (vint->common.targetagency == NULL || strcmp(vint->common.targetagency,
-            "pcapdisk") == 0) {
->>>>>>> e23e4aa8
         return;
     }
 
@@ -939,13 +925,8 @@
         int pkt_cnt) {
 
 
-<<<<<<< HEAD
-    create_sip_ipiri(sync, vint, irimsg, ETSILI_IRI_REPORT, sipreg->cin, pkts,
-            pkt_cnt);
-=======
     create_sip_ipiri(sync, vint, irimsg, ETSILI_IRI_REPORT, sipreg->cin,
-            NULL, 0);
->>>>>>> e23e4aa8
+            NULL, 0, pkts, pkt_cnt);
     return 1;
 }
 
@@ -1078,13 +1059,8 @@
         }
 
         /* Wrap this packet up in an IRI and forward it on to the exporter */
-<<<<<<< HEAD
-        create_sip_ipiri(sync, vint, irimsg, iritype, vshared->cin, pkts,
-                pkt_cnt);
-=======
         create_sip_ipiri(sync, vint, irimsg, iritype, vshared->cin, locptr,
-                loc_cnt);
->>>>>>> e23e4aa8
+                loc_cnt, pkts, pkt_cnt);
         exportcount += 1;
     }
     if (locptr) {
@@ -1145,11 +1121,7 @@
             continue;
         }
         create_sip_ipiri(sync, vint, irimsg, ETSILI_IRI_REPORT, sipreg->cin,
-<<<<<<< HEAD
-                pkts, pkt_cnt);
-=======
-                locptr, loc_cnt);
->>>>>>> e23e4aa8
+                locptr, loc_cnt, pkts, pkt_cnt);
         exportcount += 1;
     }
 
@@ -1327,13 +1299,8 @@
 
         thisrtp->invitecseq = get_sip_cseq(sync->sipparser);
 
-<<<<<<< HEAD
-        create_sip_ipiri(sync, vint, irimsg, iritype, vshared->cin, pkts,
-                pkt_cnt);
-=======
         create_sip_ipiri(sync, vint, irimsg, iritype, vshared->cin, locptr,
-                loc_cnt);
->>>>>>> e23e4aa8
+                loc_cnt, pkts, pkt_cnt);
         exportcount += 1;
     }
 
@@ -1900,51 +1867,65 @@
 
 }
 
-
-static void examine_sip_update(collector_sync_voip_t *sync,
-        libtrace_packet_t *recvdpkt) {
-
-    int ret, doonce, i;
-    libtrace_packet_t **packets = NULL;
-    int pkt_cnt = 0;
-    openli_export_recv_t baseirimsg;
-
-    memset(&baseirimsg, 0, sizeof(openli_export_recv_t));
-
-    ret = add_sip_packet_to_parser(&(sync->sipparser), recvdpkt,
-            sync->log_bad_sip);
-
-    if (ret == SIP_ACTION_ERROR) {
-        if (sync->log_bad_sip) {
+static inline void handle_bad_sip_update(collector_sync_voip_t *sync,
+        libtrace_packet_t **packets, int pkt_cnt, uint8_t during) {
+
+    int i;
+
+    if (sync->log_bad_sip) {
+        if (during == SIP_PROCESSING_PARSING) {
+            logger(LOG_INFO,
+                    "OpenLI: sync thread parsed an invalid SIP packet?");
+        } else if (during == SIP_PROCESSING_UPDATING_STATE) {
+            logger(LOG_INFO,
+                    "OpenLI: error while updating SIP state in collector.");
+        } else if (during == SIP_PROCESSING_EXTRACTING_IPS) {
+            logger(LOG_INFO,
+                    "OpenLI: error while extracting IP addresses from SIP packet");
+        } else if (during == SIP_PROCESSING_ADD_PARSER) {
             logger(LOG_INFO,
                     "OpenLI: sync thread received an invalid SIP packet?");
+        } else {
             logger(LOG_INFO,
-                    "OpenLI: will not log any further invalid SIP instances.");
-            sync->log_bad_sip = 0;
-        }
-        if (sync->sipdebugfile) {
-            if (!sync->sipdebugout) {
-                sync->sipdebugout = open_debug_output(sync->sipdebugfile,
-                        "invalid");
-            }
-            if (sync->sipdebugout) {
-                trace_write_packet(sync->sipdebugout, recvdpkt);
-            }
-        }
-        return;
-    } else if (ret == SIP_ACTION_USE_PACKET) {
-        pkt_cnt = 1;
-        packets = &(recvdpkt);
-        doonce = 1;
-    } else if (ret == SIP_ACTION_REASSEMBLE_TCP) {
-        packets = NULL;
-        doonce = 0;
-    } else if (ret == SIP_ACTION_REASSEMBLE_IPFRAG) {
-        packets = NULL;
-        doonce = 1;
-    } else {
-        return;
-    }
+                    "OpenLI: unexpected error when processing SIP packet");
+
+        }
+        logger(LOG_INFO,
+                "OpenLI: will not log any further invalid SIP instances.");
+        sync->log_bad_sip = 0;
+    }
+    pthread_mutex_lock(sync->glob->stats_mutex);
+    sync->glob->stats->bad_sip_packets ++;
+    pthread_mutex_unlock(sync->glob->stats_mutex);
+
+    if (sync->sipdebugfile && packets) {
+        if (!sync->sipdebugout) {
+            sync->sipdebugout = open_debug_output(
+                    sync->sipdebugfile, "invalid");
+        }
+        if (sync->sipdebugout) {
+            for (i = 0; i < pkt_cnt; i++) {
+                if (packets[i] == NULL) {
+                    continue;
+                }
+                trace_write_packet(sync->sipdebugout, packets[i]);
+            }
+        }
+    }
+}
+
+static void sip_update_fast_path(collector_sync_voip_t *sync,
+        libtrace_packet_t *recvdpkt) {
+
+    int ret;
+    openli_export_recv_t baseirimsg;
+
+    /* The provided packet contains an entire SIP message, so we
+     * don't need to worry about segmentation or multiple
+     * messages within the same packet.
+     */
+
+    memset(&baseirimsg, 0, sizeof(openli_export_recv_t));
 
     baseirimsg.type = OPENLI_EXPORT_IPMMIRI;
     baseirimsg.data.ipmmiri.ipmmiri_style = OPENLI_IPMMIRI_SIP;
@@ -1953,85 +1934,125 @@
     if (extract_ip_addresses(recvdpkt, baseirimsg.data.ipmmiri.ipsrc,
             baseirimsg.data.ipmmiri.ipdest,
             &(baseirimsg.data.ipmmiri.ipfamily)) != 0) {
-        if (sync->log_bad_sip) {
-            logger(LOG_INFO,
-                "OpenLI: error while extracting IP addresses from SIP packet");
-            logger(LOG_INFO,
-                    "OpenLI: will not log any further invalid SIP instances.");
-            sync->log_bad_sip = 0;
-        }
-        ret = SIP_ACTION_IGNORE;
-    }
-
-    /* reassembled TCP streams can contain multiple messages, so
-     * we need to keep trying until we have no new usable messages. */
+        handle_bad_sip_update(sync, &recvdpkt, 1,
+                SIP_PROCESSING_EXTRACTING_IPS);
+        trace_destroy_packet(recvdpkt);
+        return;
+    }
+
+    ret = parse_next_sip_message(sync->sipparser, NULL, NULL);
+    if (ret == 0) {
+        trace_destroy_packet(recvdpkt);
+        return;
+    }
+    if (ret < 0) {
+        handle_bad_sip_update(sync, &recvdpkt, 1, SIP_PROCESSING_PARSING);
+        trace_destroy_packet(recvdpkt);
+        return;
+
+    }
+    baseirimsg.data.ipmmiri.content = get_sip_contents(sync->sipparser,
+            &(baseirimsg.data.ipmmiri.contentlen));
+
+    if (update_sip_state(sync, &recvdpkt, 1, &baseirimsg) < 0) {
+        handle_bad_sip_update(sync, &recvdpkt, 1,
+                SIP_PROCESSING_UPDATING_STATE);
+    }
+
+    trace_destroy_packet(recvdpkt);
+}
+
+static void sip_update_slow_path(collector_sync_voip_t *sync,
+        libtrace_packet_t *recvdpkt, uint8_t doonce) {
+
+    int ret, i;
+    openli_export_recv_t baseirimsg;
+    libtrace_packet_t **packets = NULL;
+    int pkt_cnt = 0;
+
+    memset(&baseirimsg, 0, sizeof(openli_export_recv_t));
+
+    baseirimsg.type = OPENLI_EXPORT_IPMMIRI;
+    baseirimsg.data.ipmmiri.ipmmiri_style = OPENLI_IPMMIRI_SIP;
+    baseirimsg.ts = trace_get_timeval(recvdpkt);
+
+    if (extract_ip_addresses(recvdpkt, baseirimsg.data.ipmmiri.ipsrc,
+            baseirimsg.data.ipmmiri.ipdest,
+            &(baseirimsg.data.ipmmiri.ipfamily)) != 0) {
+        handle_bad_sip_update(sync, &recvdpkt, 1,
+                SIP_PROCESSING_EXTRACTING_IPS);
+        trace_destroy_packet(recvdpkt);
+        return;
+    }
+
     do {
+        if (packets != NULL) {
+            for (i = 0; i < pkt_cnt; i++) {
+                if (packets[i]) {
+                    trace_destroy_packet(packets[i]);
+                }
+            }
+            free(packets);
+            pkt_cnt = 0;
+            packets = NULL;
+        }
+
         ret = parse_next_sip_message(sync->sipparser, &packets, &pkt_cnt);
         if (ret == 0) {
-            break;
-        }
-
-        trace_dump_packet(packets[0]);
-        printf("pkt_cnt: %d\n", pkt_cnt);
-
+            return;
+        }
         if (ret < 0) {
-            if (sync->log_bad_sip) {
-                logger(LOG_INFO,
-                        "OpenLI: sync thread parsed an invalid SIP packet?");
-                logger(LOG_INFO,
-                        "OpenLI: will not log any further invalid SIP instances.");
-                sync->log_bad_sip = 0;
-            }
-            pthread_mutex_lock(sync->glob->stats_mutex);
-            sync->glob->stats->bad_sip_packets ++;
-            pthread_mutex_unlock(sync->glob->stats_mutex);
-
-            if (sync->sipdebugfile && packets) {
-                if (!sync->sipdebugout) {
-                    sync->sipdebugout = open_debug_output(
-                            sync->sipdebugfile, "invalid");
-                }
-                if (sync->sipdebugout) {
-                    for (i = 0; i < pkt_cnt; i++) {
-                        if (packets[i] == NULL) {
-                            continue;
-                        }
-                        trace_write_packet(sync->sipdebugout, packets[i]);
-                    }
-                }
-            }
-        }
-
+            handle_bad_sip_update(sync, packets, pkt_cnt,
+                    SIP_PROCESSING_PARSING);
+            continue;
+        }
         baseirimsg.data.ipmmiri.content = get_sip_contents(sync->sipparser,
                 &(baseirimsg.data.ipmmiri.contentlen));
-
-        if (ret > 0 && update_sip_state(sync, packets, pkt_cnt,
-                    &baseirimsg) < 0) {
-            if (sync->log_bad_sip) {
-                logger(LOG_INFO,
-                        "OpenLI: error while updating SIP state in collector.");
-                logger(LOG_INFO,
-                        "OpenLI: will not log any further invalid SIP instances.");
-                sync->log_bad_sip = 0;
-            }
-            if (sync->sipdebugfile && packets) {
-                if (!sync->sipdebugupdate) {
-                    sync->sipdebugupdate = open_debug_output(
-                            sync->sipdebugfile,
-                            "update");
-                }
-                if (sync->sipdebugupdate) {
-                    for (i = 0; i < pkt_cnt; i++) {
-                        if (packets[i] == NULL) {
-                            continue;
-                        }
-                        trace_write_packet(sync->sipdebugupdate, packets[i]);
-                    }
-                }
-            }
-        }
+        if (update_sip_state(sync, packets, pkt_cnt, &baseirimsg) < 0) {
+            handle_bad_sip_update(sync, packets, pkt_cnt,
+                    SIP_PROCESSING_UPDATING_STATE);
+            continue;
+        }
+
     } while (!doonce);
 
+    if (packets) {
+        for (i = 0; i < pkt_cnt; i++) {
+            if (packets[i]) {
+                trace_destroy_packet(packets[i]);
+            }
+        }
+        free(packets);
+    }
+
+}
+
+static void examine_sip_update(collector_sync_voip_t *sync,
+        libtrace_packet_t *recvdpkt) {
+
+    int ret;
+
+    ret = add_sip_packet_to_parser(&(sync->sipparser), recvdpkt,
+            sync->log_bad_sip);
+
+    if (ret == SIP_ACTION_ERROR) {
+        handle_bad_sip_update(sync, &recvdpkt, 1,
+                SIP_PROCESSING_ADD_PARSER);
+        return;
+    } else if (ret == SIP_ACTION_USE_PACKET) {
+        sip_update_fast_path(sync, recvdpkt);
+        return;
+    } else if (ret == SIP_ACTION_REASSEMBLE_TCP) {
+        sip_update_slow_path(sync, recvdpkt, 0);
+        return;
+    } else if (ret == SIP_ACTION_REASSEMBLE_IPFRAG) {
+        sip_update_slow_path(sync, recvdpkt, 1);
+        return;
+    }
+
+    if (recvdpkt) {
+        trace_destroy_packet(recvdpkt);
+    }
 }
 
 static inline int process_colthread_message(collector_sync_voip_t *sync) {
@@ -2067,7 +2088,6 @@
 
         if (recvd.type == OPENLI_UPDATE_SIP) {
             examine_sip_update(sync, recvd.data.pkt);
-            trace_destroy_packet(recvd.data.pkt);
         }
     } while (rc > 0);
 
