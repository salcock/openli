/*
 *
 * Copyright (c) 2018 The University of Waikato, Hamilton, New Zealand.
 * All rights reserved.
 *
 * This file is part of OpenLI.
 *
 * This code has been developed by the University of Waikato WAND
 * research group. For further information please see http://www.wand.net.nz/
 *
 * OpenLI is free software; you can redistribute it and/or modify
 * it under the terms of the GNU General Public License as published by
 * the Free Software Foundation; either version 3 of the License, or
 * (at your option) any later version.
 *
 * OpenLI is distributed in the hope that it will be useful,
 * but WITHOUT ANY WARRANTY; without even the implied warranty of
 * MERCHANTABILITY or FITNESS FOR A PARTICULAR PURPOSE.  See the
 * GNU General Public License for more details.
 *
 * You should have received a copy of the GNU General Public License
 * along with this program.  If not, see <http://www.gnu.org/licenses/>.
 *
 *
 */

#define _GNU_SOURCE

#include <assert.h>
#include <string.h>

#include "reassembler.h"
#include "logger.h"
#include "util.h"

const char *SIP_END_SEQUENCE = "\x0d\x0a\x0d\x0a";
const char *SIP_CONTENT_LENGTH_FIELD = "Content-Length: ";
const char *SINGLE_CRLF = "\x0d\x0a";

/* Compares two sequence numbers, dealing appropriate with wrapping.
 *
 * Parameters:
 *      seq_a - the first sequence number to compare
 *      seq_b - the second sequence number to compare
 *
 * Returns:
 *      the result of subtracting seq_b from seq_a (seq_a - seq_b, in other
 *      words), taking sequence number wraparound into account
 */
static int seq_cmp (uint32_t seq_a, uint32_t seq_b) {

    if (seq_a == seq_b) return 0;

    if (seq_a > seq_b)
        return (int)(seq_a - seq_b);
    else
        return (int)(UINT32_MAX - ((seq_b - seq_a) - 1));

}

static int tcpseg_sort(tcp_reass_segment_t *a, tcp_reass_segment_t *b) {
    return seq_cmp(a->seqno, b->seqno);
}

static int ipfrag_sort(ip_reass_fragment_t *a, ip_reass_fragment_t *b) {
    return ((int)(a->fragoff) - (int)(b->fragoff));
}

tcp_reassembler_t *create_new_tcp_reassembler(reassembly_method_t method) {

    tcp_reassembler_t *reass;

    reass = (tcp_reassembler_t *)calloc(1, sizeof(tcp_reassembler_t));
    reass->method = method;
    reass->knownstreams = NULL;
    reass->nextpurge = 0;

    return reass;
}

ipfrag_reassembler_t *create_new_ipfrag_reassembler(void) {
    ipfrag_reassembler_t *reass;
    reass = (ipfrag_reassembler_t *)calloc(1, sizeof(ipfrag_reassembler_t));
    reass->knownstreams = NULL;
    reass->nextpurge = 0;

    return reass;
}

void destroy_tcp_reassembler(tcp_reassembler_t *reass) {
    tcp_reassemble_stream_t *iter, *tmp;

    HASH_ITER(hh, reass->knownstreams, iter, tmp) {
        HASH_DELETE(hh, reass->knownstreams, iter);
        destroy_tcp_reassemble_stream(iter);
    }
    free(reass);
}

void destroy_ipfrag_reassembler(ipfrag_reassembler_t *reass) {
    ip_reassemble_stream_t *iter, *tmp;

    HASH_ITER(hh, reass->knownstreams, iter, tmp) {
        HASH_DELETE(hh, reass->knownstreams, iter);
        destroy_ip_reassemble_stream(iter);
    }
    free(reass);
}

void remove_tcp_reassemble_stream(tcp_reassembler_t *reass,
        tcp_reassemble_stream_t *stream) {

    tcp_reassemble_stream_t *existing;

    HASH_FIND(hh, reass->knownstreams, stream->streamid,
            sizeof(tcp_streamid_t), existing);

    if (existing) {
        HASH_DELETE(hh, reass->knownstreams, existing);
        destroy_tcp_reassemble_stream(existing);
    } else {
        destroy_tcp_reassemble_stream(stream);
    }

}

void remove_ipfrag_reassemble_stream(ipfrag_reassembler_t *reass,
        ip_reassemble_stream_t *stream) {
    ip_reassemble_stream_t *existing;

    HASH_FIND(hh, reass->knownstreams, &(stream->streamid),
            sizeof(stream->streamid), existing);
    if (existing) {
        HASH_DELETE(hh, reass->knownstreams, existing);
        destroy_ip_reassemble_stream(existing);
    } else {
        destroy_ip_reassemble_stream(stream);
    }
}


static void purge_inactive_tcp_streams(tcp_reassembler_t *reass, uint32_t ts) {

    tcp_reassemble_stream_t *iter, *tmp;
    /* Not overly fine-grained, but we only really need this to
     * periodically prune obviously dead or idle streams so we don't
     * slowly use up memory over time.
     */

    if (reass->nextpurge == 0) {
        reass->nextpurge = ts + 300;
        return;
    }

    if (ts < reass->nextpurge) {
        return;
    }

    HASH_ITER(hh, reass->knownstreams, iter, tmp) {
        if (iter->established != TCP_STATE_ESTAB) {
            if (iter->lastts < reass->nextpurge - 300) {
                HASH_DELETE(hh, reass->knownstreams, iter);
                destroy_tcp_reassemble_stream(iter);
            }
        } else if (iter->lastts < reass->nextpurge - 1800) {
            HASH_DELETE(hh, reass->knownstreams, iter);
            destroy_tcp_reassemble_stream(iter);
        }
    }

    reass->nextpurge = ts + 300;
}

static void purge_inactive_ip_streams(ipfrag_reassembler_t *reass,
        uint32_t ts) {

    ip_reassemble_stream_t *iter, *tmp;
    /* Not overly fine-grained, but we only really need this to
     * periodically prune obviously dead or idle streams so we don't
     * slowly use up memory over time.
     */

    if (reass->nextpurge == 0) {
        reass->nextpurge = ts + 300;
        return;
    }

    if (ts < reass->nextpurge) {
        return;
    }

    HASH_ITER(hh, reass->knownstreams, iter, tmp) {
        if (iter->lastts < reass->nextpurge - 300) {
            HASH_DELETE(hh, reass->knownstreams, iter);
            destroy_ip_reassemble_stream(iter);
        }
    }

    reass->nextpurge = ts + 300;
}

tcp_reassemble_stream_t *get_tcp_reassemble_stream(tcp_reassembler_t *reass,
        tcp_streamid_t *id, libtrace_tcp_t *tcp, struct timeval *tv,
        uint32_t tcprem) {

    tcp_reassemble_stream_t *existing;

    HASH_FIND(hh, reass->knownstreams, id, sizeof(tcp_streamid_t), existing);
    if (existing) {
        if (tcp->syn) {
            HASH_DELETE(hh, reass->knownstreams, existing);
            destroy_tcp_reassemble_stream(existing);
            existing = create_new_tcp_reassemble_stream(reass->method, id,
                    ntohl(tcp->seq));
            HASH_ADD_KEYPTR(hh, reass->knownstreams, existing->streamid,
                    sizeof(tcp_streamid_t), existing);
        } else if (tcprem > 0 && !tcp->syn &&
                existing->established == TCP_STATE_OPENING) {
            existing->established = TCP_STATE_ESTAB;
        } else if (existing->established == TCP_STATE_ESTAB &&
                (tcp->fin || tcp->rst)) {
            existing->established = TCP_STATE_CLOSING;
        }

        existing->lastts = tv->tv_sec;
        purge_inactive_tcp_streams(reass, tv->tv_sec);
        return existing;
    }

    if (tcp->rst) {
        return NULL;
    }

    if (tcp->syn) {
        existing = create_new_tcp_reassemble_stream(reass->method, id,
                ntohl(tcp->seq));
    } else {
        existing = create_new_tcp_reassemble_stream(reass->method, id,
                ntohl(tcp->seq) - 1);
        if (tcp->fin) {
            existing->established = TCP_STATE_CLOSING;
        } else {
            existing->established = TCP_STATE_ESTAB;
        }
    }

    purge_inactive_tcp_streams(reass, tv->tv_sec);
    HASH_ADD_KEYPTR(hh, reass->knownstreams, existing->streamid,
            sizeof(tcp_streamid_t), existing);
    existing->lastts = tv->tv_sec;
    return existing;
}

ip_reassemble_stream_t *create_new_ipfrag_reassemble_stream(
        ip_streamid_t *ipid, uint8_t proto) {

    ip_reassemble_stream_t *stream;

    stream = (ip_reassemble_stream_t *)calloc(1,
            sizeof(ip_reassemble_stream_t));
    stream->streamid = *ipid;
    stream->lastts = 0;
    stream->nextfrag = 0;
    stream->sorted = 0;
    stream->endfrag = 0;
    stream->fragments = NULL;
    stream->subproto = proto;

    return stream;
}

void destroy_ip_reassemble_stream(ip_reassemble_stream_t *stream) {
    ip_reass_fragment_t *seg, *tmp;

    HASH_ITER(hh, stream->fragments, seg, tmp) {
        HASH_DELETE(hh, stream->fragments, seg);
        free(seg->content);
        free(seg);
    }
    free(stream);
}

ip_reassemble_stream_t *get_ipfrag_reassemble_stream(
        ipfrag_reassembler_t *reass, libtrace_packet_t *pkt) {

    ip_streamid_t ipid;
    libtrace_ip_t *iphdr;
    ip_reassemble_stream_t *existing;
    struct timeval tv;

    memset(&ipid, 0, sizeof(ipid));
    if (extract_ip_addresses(pkt, ipid.srcip, ipid.destip, &(ipid.ipfamily))
            != 0) {
        logger(LOG_INFO,
                "OpenLI: error while extracting IP addresses from fragment.");
        return NULL;
    }

    iphdr = trace_get_ip(pkt);
    if (!iphdr) {
        logger(LOG_INFO,
                "OpenLI: trace_get_ip() failed for IP fragment?");
        return NULL;
    }

    ipid.ipid = ntohs(iphdr->ip_id);

    tv = trace_get_timeval(pkt);
    HASH_FIND(hh, reass->knownstreams, &ipid, sizeof(ipid), existing);
    if (existing) {
        existing->lastts = tv.tv_sec;
        purge_inactive_ip_streams(reass, tv.tv_sec);
        return existing;
    }

    existing = create_new_ipfrag_reassemble_stream(&ipid, iphdr->ip_p);

    purge_inactive_ip_streams(reass, tv.tv_sec);
    HASH_ADD_KEYPTR(hh, reass->knownstreams, &(existing->streamid),
            sizeof(existing->streamid), existing);
    existing->lastts = tv.tv_sec;
    return existing;
}

tcp_reassemble_stream_t *create_new_tcp_reassemble_stream(
        reassembly_method_t method, tcp_streamid_t *streamid, uint32_t synseq) {

    tcp_reassemble_stream_t *stream;

    stream = (tcp_reassemble_stream_t *)calloc(1, sizeof(tcp_reassemble_stream_t));
    stream->segments = NULL;
    stream->expectedseqno = synseq + 1;
    stream->sorted = 0;
    stream->streamid = calloc(1, sizeof(tcp_streamid_t));
    memcpy(stream->streamid, streamid, sizeof(tcp_streamid_t));
    stream->lastts = 0;
    stream->established = TCP_STATE_OPENING;
    stream->packets = calloc(4, sizeof(libtrace_packet_t *));
    stream->pkt_alloc = 4;
    stream->pkt_cnt = 0;

    return stream;
}

void destroy_tcp_reassemble_stream(tcp_reassemble_stream_t *stream) {
    tcp_reass_segment_t *iter, *tmp;
    int i;

    HASH_ITER(hh, stream->segments, iter, tmp) {
        HASH_DELETE(hh, stream->segments, iter);
        free(iter->content);
        free(iter);
    }

<<<<<<< HEAD
    if (stream->packets) {
        for (i = 0; i < stream->pkt_cnt; i++) {
            if (stream->packets[i]) {
                trace_destroy_packet(stream->packets[i]);
            }
        }
        free(stream->packets);
    }
=======
    free(stream->streamid);
>>>>>>> e23e4aa8
    free(stream);
}

/**
 * Given received SIP content in a buffer, attempt to find the end of the
 * the first SIP message in the buffer.
 *
 * Due to TCP segmentation, aggregation or general IP fragmentation, we
 * cannot guarantee that each packet we receive corresponds to one entire
 * SIP message. There may be multiple messages in the packet, or a message
 * may be spread across multiple packets.
 *
 * This function will determine if there is a complete SIP message in the
 * given buffer and return a pointer to the first byte of the FOLLOWING
 * message.
 *
 * @param content   The buffer containing received SIP payload
 * @param contlen   The amount of SIP payload in the buffer
 *
 * @return NULL if there is no complete SIP message in the buffer, otherwise
 * a pointer to the byte AFTER the end of the first complete SIP message.
 */
static uint8_t *find_sip_message_end(uint8_t *content, uint16_t contlen) {

    uint8_t *crlf;
    uint8_t *clengthfield, *clengthend, *clengthstart;
    char clenstr[12];
    unsigned long int clenval;

    /* First, look for a double \r\n to indicate the end of the SIP header */
    crlf = memmem(content, contlen, SIP_END_SEQUENCE, strlen(SIP_END_SEQUENCE));
    if (crlf == NULL) {
        return NULL;
    }
    crlf += strlen(SIP_END_SEQUENCE);

    /* Some SIP messages, e.g. INVITE, will also have SDP content after the
     * SIP header. The Content-Length field in the SIP header will tell us
     * how much SDP content there is going to be.
     */
    clengthfield = memmem(content, contlen, SIP_CONTENT_LENGTH_FIELD,
            strlen(SIP_CONTENT_LENGTH_FIELD));
    if (clengthfield == NULL) {
        return NULL;
    }

    /* The value of Content-Length is an integer encoded as ASCII text,
     * sandwiched between "Content-Length: " and "\r\n"
     */
    clengthstart = clengthfield + strlen(SIP_CONTENT_LENGTH_FIELD);

    clengthend = memmem(clengthstart, contlen - (clengthstart - content),
            SINGLE_CRLF, strlen(SINGLE_CRLF));

    if (clengthend == NULL) {
        return NULL;
    }

    /* Copy the value into a nulled blob of memory, so that it will be
     * null-terminated and can be parsed using strtoul to get the number
     * as an integer.
     */
    assert(clengthend - clengthstart < 12);
    memset(clenstr, 0, 12);
    memcpy(clenstr, (char *)clengthstart, clengthend - clengthstart);
    clenval = strtoul(clenstr, NULL, 10);

    /* Our message is only complete if we have both the SIP header and any
     * SDP payload in the buffer.
     */

    if (crlf + clenval > content + contlen) {
        /* Some message payload is in an upcoming segment, so return NULL to
         * let the caller know that the message is incomplete.
         */
        return NULL;
    }
    return crlf + clenval;
}

int update_ipfrag_reassemble_stream(ip_reassemble_stream_t *stream,
        libtrace_packet_t *pkt, uint16_t fragoff, uint8_t moreflag) {

    libtrace_ip_t *ipheader;
    uint16_t ethertype, iprem;
    uint32_t rem;
    void *transport;
    ip_reass_fragment_t *newfrag;

    /* assumes we already know pkt is IPv4 */
    ipheader = (libtrace_ip_t *)trace_get_layer3(pkt, &ethertype, &rem);

    if (rem < sizeof(libtrace_ip_t) || ipheader == NULL) {
        return -1;
    }

    if (ethertype == TRACE_ETHERTYPE_IPV6) {
        return 1;
    }

    if (moreflag == 0 && fragoff == 0) {
        /* No fragmentation, just use packet as is */
        return 1;
    }

    /* This is a fragment, add it to our fragment list */
    if (rem <= 4 * ipheader->ip_hl) {
        return -1;
    }

    transport = ((char *)ipheader) + (4 * ipheader->ip_hl);

    if (ipheader->ip_len == 0) {
        /* XXX can we tell if there is a FCS present and remove that? */
        iprem = rem - (4 * ipheader->ip_hl);
    } else {
        iprem = ntohs(ipheader->ip_len) - 4 * (ipheader->ip_hl);
    }

    HASH_FIND(hh, stream->fragments, &(fragoff), sizeof(fragoff), newfrag);
    if (!newfrag) {
        newfrag = (ip_reass_fragment_t *)calloc(1, sizeof(ip_reass_fragment_t));
        newfrag->fragoff = fragoff;
        newfrag->length = iprem;
        newfrag->content = (uint8_t *)malloc(iprem);
        memcpy(newfrag->content, transport, iprem);

        HASH_ADD_KEYPTR(hh, stream->fragments, &(newfrag->fragoff),
                sizeof(newfrag->fragoff), newfrag);
    }

    if (!moreflag) {
        stream->endfrag = newfrag->fragoff + newfrag->length;
    }
    stream->sorted = 0;
    return 0;
}


int update_tcp_reassemble_stream(tcp_reassemble_stream_t *stream,
        uint8_t *content, uint16_t plen, uint32_t seqno,
        libtrace_packet_t *pkt) {


    tcp_reass_segment_t *seg, *existing;
    uint8_t *endptr;

    printf("seqno: %u\n", seqno);
    HASH_FIND(hh, stream->segments, &seqno, sizeof(seqno), existing);
    if (existing) {
        /* retransmit? check for size difference... */
        if (plen == existing->length) {
            return -1;
        }

        /* segment is longer? try to add the "extra" bit as a new segment */
        if (plen > existing->length) {
            plen -= existing->length;
            seqno += existing->length;
            content = content + existing->length;
            assert(stream->pkt_cnt > 0);
            if (pkt) {
                if (stream->packets[stream->pkt_cnt - 1] != NULL) {
                    trace_destroy_packet(stream->packets[stream->pkt_cnt - 1]);
                }
                stream->packets[stream->pkt_cnt - 1] = openli_copy_packet(pkt);
            }
            return update_tcp_reassemble_stream(stream, content, plen, seqno,
                    NULL);
        }

        /* segment is shorter? probably don't care... */
        return 0;
    }

    if (seq_cmp(seqno, stream->expectedseqno) < 0) {
        return -1;
    }

    endptr = find_sip_message_end(content, plen);
    /* fast path, check if the segment is a complete message AND
     * has our expected sequence number -- if yes, we can tell the caller
     * to just use the packet payload directly without memcpying
     */
    if (seq_cmp(seqno, stream->expectedseqno) == 0) {
        if (endptr == content + plen) {
            stream->expectedseqno += plen;
            return 1;
        }
    }

    seg = (tcp_reass_segment_t *)calloc(1, sizeof(tcp_reass_segment_t));

    seg->seqno = seqno;
    seg->offset = 0;
    seg->length = plen;
    seg->content = (uint8_t *)malloc(plen);
    memcpy(seg->content, content, plen);

    if (pkt) {
        if (stream->pkt_cnt == stream->pkt_alloc) {
            stream->packets = realloc(stream->packets,
                    (stream->pkt_alloc + 4) * sizeof(libtrace_packet_t *));
            stream->pkt_alloc += 4;
        }
        stream->packets[stream->pkt_cnt] = openli_copy_packet(pkt);
        stream->pkt_cnt ++;
    }

    HASH_ADD_KEYPTR(hh, stream->segments, &(seg->seqno), sizeof(seg->seqno),
            seg);
    stream->sorted = 0;
    return 0;
}

int get_ipfrag_ports(ip_reassemble_stream_t *stream, uint16_t *src,
        uint16_t *dest) {

    ip_reass_fragment_t *first;

    if (stream == NULL) {
        return -1;
    }

    if (!stream->sorted) {
        HASH_SORT(stream->fragments, ipfrag_sort);
        stream->sorted = 1;
    }

    *src = 0;
    *dest = 0;

    first = stream->fragments;
    if (first->fragoff > 0) {
        return 0;
    }

    if (first->length < 4) {
        logger(LOG_INFO,
                "OpenLI: initial IP fragment is less than four bytes?");
        return 0;
    }

    *src = ntohs(*((uint16_t *)first->content));
    *dest = ntohs(*((uint16_t *)(first->content + 2)));
    return 1;

}

int is_ip_reassembled(ip_reassemble_stream_t *stream) {
    ip_reass_fragment_t *iter, *tmp;
    uint16_t expfrag = 0;

    if (stream == NULL) {
        return 0;
    }

    if (!stream->sorted) {
        HASH_SORT(stream->fragments, ipfrag_sort);
        stream->sorted = 1;
    }

    HASH_ITER(hh, stream->fragments, iter, tmp) {
        assert(iter->fragoff >= expfrag);
        if (iter->fragoff != expfrag) {
            return 0;
        }

        expfrag += iter->length;
    }

    if (expfrag != stream->endfrag || stream->endfrag == 0) {
        /* Still not seen the last fragment */
        return 0;
    }
    return 1;
}

int get_next_ip_reassembled(ip_reassemble_stream_t *stream, char **content,
        uint16_t *len, uint8_t *proto) {

    ip_reass_fragment_t *iter, *tmp;
    uint16_t expfrag = 0;
    uint16_t contalloced = 0;

    if (stream == NULL) {
        return 0;
    }

    if (!stream->sorted) {
        HASH_SORT(stream->fragments, ipfrag_sort);
        stream->sorted = 1;
    }

    *proto = 0;
    *len = 0;
    HASH_ITER(hh, stream->fragments, iter, tmp) {
        assert(iter->fragoff >= expfrag);
        if (iter->fragoff != expfrag) {
            *len = 0;
            return 0;
        }

        if (*content == NULL || contalloced < expfrag + iter->length) {
            *content = realloc(*content, expfrag + (iter->length * 2));
            contalloced = expfrag + (iter->length * 2);

            if (*content == NULL) {
                logger(LOG_INFO, "OpenLI: OOM while allocating %u bytes to store reassembled IP fragments.", contalloced);
                return -1;
            }
        }

        memcpy((*content) + expfrag, iter->content, iter->length);
        *len += iter->length;
        expfrag += iter->length;
    }

    if (expfrag != stream->endfrag || stream->endfrag == 0) {
        /* Still not seen the last fragment */
        *len = 0;
        return 0;
    }

    *proto = stream->subproto;
    return 1;
}

int get_next_tcp_reassembled(tcp_reassemble_stream_t *stream, char **content,
        uint16_t *len, libtrace_packet_t ***packets, int *pkt_cnt) {

    tcp_reass_segment_t *iter, *tmp;
    uint16_t contused = 0;
    uint16_t checked = 0;
    uint32_t used = 0;
    uint32_t expseqno;
    uint8_t *endfound = NULL;
    uint8_t *contstart = NULL;

    if (stream == NULL) {
        return 0;
    }

    expseqno = stream->expectedseqno;
    if (!stream->sorted) {
        HASH_SORT(stream->segments, tcpseg_sort);
        stream->sorted = 1;
    }

    HASH_ITER(hh, stream->segments, iter, tmp) {
        if (seq_cmp(iter->seqno, expseqno) < 0) {
            HASH_DELETE(hh, stream->segments, iter);
            free(iter->content);
            free(iter);
            continue;
        }

        if (seq_cmp(iter->seqno, expseqno) > 0) {
            break;
        }

        if (*content == NULL || *len < contused + iter->length) {
            *content = realloc(*content, contused + (iter->length * 2));
            *len = contused + (iter->length * 2);

            if (*content == NULL) {
                logger(LOG_INFO, "OpenLI: OOM while allocating %u bytes to store reassembled TCP stream.", *len);
                return -1;
            }
        }

        contstart = (uint8_t *)((*content) + contused);

        memcpy(contstart, iter->content + iter->offset,
                iter->length);

        endfound = find_sip_message_end((uint8_t *)(*content),
                (contused + iter->length));

        if (endfound) {
            assert(endfound <= contstart + iter->length);
            assert(endfound > contstart);

            used = endfound - (uint8_t *)(*content);

            stream->expectedseqno += used;

            /* give all of the packets thus far back to the caller, so
             * they can decide if they need to "intercept" them -- the
             * raw packets are only required for pcapdisk intercepts, but
             * we may not be able to know if the packets are part of a
             * pcapdisk intercept until after we have reassembled the
             * initial INVITE.
             */
            if (packets) {
                *packets = NULL;
            }

            if (packets && stream->pkt_cnt > 0) {
                *packets = stream->packets;
                *pkt_cnt = stream->pkt_cnt;
                stream->packets = calloc(4, sizeof(libtrace_packet_t *));
                stream->pkt_cnt = 0;
                stream->pkt_alloc = 4;
            }

            if (contstart + iter->length == endfound) {
                /* We've used the entire segment */
                *len = contused + iter->length;
                HASH_DELETE(hh, stream->segments, iter);
                free(iter->content);
                free(iter);
                return 1;
            }

            /* Some of the segment is not part of this message, so we need
             * to update the offset */
            iter->seqno += used;
            iter->offset += used;
            assert(used < iter->length);
            iter->length -= used;

            *len = contused + used;
            return 1;
        }

        /* Used up all of iter with no end in sight */
        HASH_DELETE(hh, stream->segments, iter);
        contused += iter->length;
        expseqno += iter->length;
        checked = contused;

        free(iter->content);
        free(iter);

    }

    printf("incomplete....\n");
    /* If we get here, we've either run out of segments or we've found a
     * gap in the segments we have. We need to put our in-progress segment
     * back into the map since we've been removing its components as we
     * went.
     */
    if (contused > 0 || expseqno > stream->expectedseqno) {
<<<<<<< HEAD
        update_tcp_reassemble_stream(stream, (uint8_t *)(*content), contused,
                stream->expectedseqno, NULL);
=======
        update_tcp_reassemble_stream(stream, (uint8_t *)(*content),
                contused, stream->expectedseqno);
>>>>>>> e23e4aa8
    }
    *len = 0;
    return 0;

}


// vim: set sw=4 tabstop=4 softtabstop=4 expandtab :<|MERGE_RESOLUTION|>--- conflicted
+++ resolved
@@ -352,7 +352,6 @@
         free(iter);
     }
 
-<<<<<<< HEAD
     if (stream->packets) {
         for (i = 0; i < stream->pkt_cnt; i++) {
             if (stream->packets[i]) {
@@ -361,9 +360,7 @@
         }
         free(stream->packets);
     }
-=======
     free(stream->streamid);
->>>>>>> e23e4aa8
     free(stream);
 }
 
@@ -511,7 +508,6 @@
     tcp_reass_segment_t *seg, *existing;
     uint8_t *endptr;
 
-    printf("seqno: %u\n", seqno);
     HASH_FIND(hh, stream->segments, &seqno, sizeof(seqno), existing);
     if (existing) {
         /* retransmit? check for size difference... */
@@ -529,7 +525,7 @@
                 if (stream->packets[stream->pkt_cnt - 1] != NULL) {
                     trace_destroy_packet(stream->packets[stream->pkt_cnt - 1]);
                 }
-                stream->packets[stream->pkt_cnt - 1] = openli_copy_packet(pkt);
+                stream->packets[stream->pkt_cnt - 1] = pkt;
             }
             return update_tcp_reassemble_stream(stream, content, plen, seqno,
                     NULL);
@@ -569,7 +565,7 @@
                     (stream->pkt_alloc + 4) * sizeof(libtrace_packet_t *));
             stream->pkt_alloc += 4;
         }
-        stream->packets[stream->pkt_cnt] = openli_copy_packet(pkt);
+        stream->packets[stream->pkt_cnt] = pkt;
         stream->pkt_cnt ++;
     }
 
@@ -760,6 +756,7 @@
              */
             if (packets) {
                 *packets = NULL;
+                *pkt_cnt = 0;
             }
 
             if (packets && stream->pkt_cnt > 0) {
@@ -801,20 +798,14 @@
 
     }
 
-    printf("incomplete....\n");
     /* If we get here, we've either run out of segments or we've found a
      * gap in the segments we have. We need to put our in-progress segment
      * back into the map since we've been removing its components as we
      * went.
      */
     if (contused > 0 || expseqno > stream->expectedseqno) {
-<<<<<<< HEAD
-        update_tcp_reassemble_stream(stream, (uint8_t *)(*content), contused,
-                stream->expectedseqno, NULL);
-=======
         update_tcp_reassemble_stream(stream, (uint8_t *)(*content),
-                contused, stream->expectedseqno);
->>>>>>> e23e4aa8
+                contused, stream->expectedseqno, NULL);
     }
     *len = 0;
     return 0;
