/*
 *
 * Copyright (c) 2018 The University of Waikato, Hamilton, New Zealand.
 * All rights reserved.
 *
 * This file is part of OpenLI.
 *
 * This code has been developed by the University of Waikato WAND
 * research group. For further information please see http://www.wand.net.nz/
 *
 * OpenLI is free software; you can redistribute it and/or modify
 * it under the terms of the GNU General Public License as published by
 * the Free Software Foundation; either version 3 of the License, or
 * (at your option) any later version.
 *
 * OpenLI is distributed in the hope that it will be useful,
 * but WITHOUT ANY WARRANTY; without even the implied warranty of
 * MERCHANTABILITY or FITNESS FOR A PARTICULAR PURPOSE.  See the
 * GNU General Public License for more details.
 *
 * You should have received a copy of the GNU General Public License
 * along with this program.  If not, see <http://www.gnu.org/licenses/>.
 *
 *
 */

#ifndef OPENLI_COLLECTOR_H_
#define OPENLI_COLLECTOR_H_

#include <pthread.h>
#include <inttypes.h>
#include <libtrace.h>
#include <libtrace/message_queue.h>
#include <libtrace/linked_list.h>
#include <uthash.h>
#include <libwandder.h>
#include <zmq.h>

#include <openssl/err.h>
#include <openssl/pem.h>
#include <openssl/ssl.h>

#include "util.h"
#include "patricia.h"
#include "coreserver.h"
#include "intercept.h"
#include "etsili_core.h"
#include "reassembler.h"
#include "collector_publish.h"
#include "collector_base.h"
#include "openli_tls.h"

enum {
    OPENLI_PUSH_IPINTERCEPT = 1,
    OPENLI_PUSH_HALT_IPINTERCEPT = 2,
    OPENLI_PUSH_IPMMINTERCEPT = 3,
    OPENLI_PUSH_HALT_IPMMINTERCEPT = 4,
    OPENLI_PUSH_CORESERVER = 7,
    OPENLI_PUSH_REMOVE_CORESERVER = 8,
    OPENLI_PUSH_VENDMIRROR_INTERCEPT = 9,
    OPENLI_PUSH_HALT_VENDMIRROR_INTERCEPT = 10,
    OPENLI_PUSH_IPRANGE = 11,
    OPENLI_PUSH_REMOVE_IPRANGE = 12,
    OPENLI_PUSH_MODIFY_IPRANGE = 13,
};

enum {
    OPENLI_UPDATE_HELLO = 0,
    OPENLI_UPDATE_RADIUS = 1,
    OPENLI_UPDATE_DHCP = 2,
    OPENLI_UPDATE_SIP = 3
};

typedef struct openli_intersync_msg {
    uint8_t msgtype;
    uint8_t *msgbody;
    uint16_t msglen;
} PACKED openli_intersync_msg_t;

typedef struct openli_state_msg {

    uint8_t type;
    union {
        libtrace_message_queue_t *replyq;
        libtrace_packet_t *pkt;
    } data;

} PACKED openli_state_update_t;

typedef struct openli_ii_msg {

    uint8_t type;
    union {
        ipsession_t *ipsess;
        rtpstreaminf_t *ipmmint;
        vendmirror_intercept_t *mirror;
        char *rtpstreamkey;
        coreserver_t *coreserver;
        staticipsession_t *iprange;
    } data;

} PACKED openli_pushed_t;

typedef struct colinput {
    char *uri;
    int threadcount;
    libtrace_t *trace;
    libtrace_callback_set_t *pktcbs;

    uint8_t report_drops;
    uint8_t running;
    UT_hash_handle hh;
} colinput_t;

typedef struct ipv4_target {
    uint32_t address;
    ipsession_t *intercepts;

    UT_hash_handle hh;
} ipv4_target_t;

typedef struct ipv6_target {
    uint8_t address[16];
    ipsession_t *intercepts;

    UT_hash_handle hh;
} ipv6_target_t;

enum {
    SYNC_EVENT_PROC_QUEUE,
    SYNC_EVENT_PROVISIONER,
    SYNC_EVENT_SIP_TIMEOUT,
    SYNC_EVENT_INTERSYNC,
};

typedef struct export_queue_set {

    int numqueues;
    libtrace_message_queue_t *queues;

} export_queue_set_t;


typedef struct sync_epoll {
    uint8_t fdtype;
    int fd;
    void *ptr;
    libtrace_thread_t *parent;
    UT_hash_handle hh;
} sync_epoll_t;

typedef struct sync_sendq {
    libtrace_message_queue_t *q;
    libtrace_thread_t *parent;
    UT_hash_handle hh;
} sync_sendq_t;


typedef struct liid_set {
    char *liid;
    uint32_t cin;
    char *key;
    size_t keylen;
    UT_hash_handle hh;
} liid_set_t;

typedef struct staticip_cacheentry {
    prefix_t prefix;
    patricia_node_t *pnode;
    UT_hash_handle hh;
} static_ipcache_t;

typedef struct colthread_local {

    /* Message queue for pushing updates to sync IP thread */
    void *tosyncq_ip;

    /* Message queue for receiving IP intercept instructions from sync thread */
    libtrace_message_queue_t fromsyncq_ip;

    /* Message queue for pushing updates to sync VOIP thread */
    void *tosyncq_voip;

    /* Message queue for receiving VOIP intercept instructions from sync
       thread */
    libtrace_message_queue_t fromsyncq_voip;


    /* Current intercepts */
    ipv6_target_t *activeipv6intercepts;
    ipv4_target_t *activeipv4intercepts;

    rtpstreaminf_t *activertpintercepts;
    vendmirror_intercept_t *activemirrorintercepts;

    staticipsession_t *activestaticintercepts;

    /* Message queue for exporting LI records */
    void **zmq_pubsocks;

    /* Known RADIUS servers, i.e. if we see traffic to or from these
     * servers, we assume it is RADIUS.
     */
    coreserver_t *radiusservers;

    /* Known SIP servers, i.e. if we see traffic to or from these
     * servers, we assume it is SIP.
     */
    coreserver_t *sipservers;

    patricia_tree_t *staticv4ranges;
    patricia_tree_t *staticv6ranges;
    static_ipcache_t *staticcache;

    ipfrag_reassembler_t *fragreass;

    uint64_t accepted;
    uint64_t dropped;

} colthread_local_t;

typedef struct collector_global {

    void *zmq_ctxt;
    colinput_t *inputs;

    int total_col_threads;
    int seqtracker_threads;
    int encoding_threads;
    int forwarding_threads;

    void *zmq_forwarder_ctrl;
    void *zmq_encoder_ctrl;

    pthread_rwlock_t config_mutex;

    sync_thread_global_t syncip;
    sync_thread_global_t syncvoip;
    etsili_generic_freelist_t *syncgenericfreelist;

    //support_thread_global_t *exporters;

    seqtracker_thread_data_t *seqtrackers;
    openli_encoder_t *encoders;
    forwarding_thread_data_t *forwarders;
    colthread_local_t *collocals;
    int nextloc;

    libtrace_message_queue_t intersyncq;

    char *configfile;
    collector_identity_t sharedinfo;
    libtrace_list_t *expired_inputs;

    coreserver_t *alumirrors;
    coreserver_t *jmirrors;

    char *sipdebugfile;

    pthread_t seqproxy_tid;

    uint32_t stat_frequency;
    uint64_t ticks_since_last_stat;
    collector_stats_t stats;
    pthread_mutex_t stats_mutex;

    uint8_t etsitls;
<<<<<<< HEAD
=======
 
    uint8_t encoding_method;
>>>>>>> 5b8fa287
    openli_ssl_config_t sslconf;

} collector_global_t;

int register_sync_queues(sync_thread_global_t *glob,
        void *recvq, libtrace_message_queue_t *sendq,
        libtrace_thread_t *parent);
void deregister_sync_queues(sync_thread_global_t *glob,
        libtrace_thread_t *t);


#endif
// vim: set sw=4 tabstop=4 softtabstop=4 expandtab :<|MERGE_RESOLUTION|>--- conflicted
+++ resolved
@@ -265,11 +265,8 @@
     pthread_mutex_t stats_mutex;
 
     uint8_t etsitls;
-<<<<<<< HEAD
-=======
- 
+
     uint8_t encoding_method;
->>>>>>> 5b8fa287
     openli_ssl_config_t sslconf;
 
 } collector_global_t;
