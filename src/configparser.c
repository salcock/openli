--- conflicted
+++ resolved
@@ -1178,14 +1178,13 @@
         SET_CONFIG_STRING_OPTION(state->mediateaddr, value);
     }
 
-<<<<<<< HEAD
     if (key->type == YAML_SCALAR_NODE &&
             value->type == YAML_SCALAR_NODE &&
             strcmp((char *)key->data.scalar.value, "intercept-config-file") == 0) {
         SET_CONFIG_STRING_OPTION(state->interceptconffile, value);
     }
-=======
-   if (key->type == YAML_SCALAR_NODE &&
+
+    if (key->type == YAML_SCALAR_NODE &&
             value->type == YAML_SCALAR_NODE &&
             strcmp((char *)key->data.scalar.value, "tlscert") == 0) {
         SET_CONFIG_STRING_OPTION(state->sslconf.certfile, value);
@@ -1203,7 +1202,6 @@
         SET_CONFIG_STRING_OPTION(state->sslconf.cacertfile, value);
     }
 
->>>>>>> 632f0b38
     return 0;
 }
 
