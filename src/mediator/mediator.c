--- conflicted
+++ resolved
@@ -437,12 +437,12 @@
         free(state->provreconnect);
     }
 
-	if (state->timerev) {
-		if (state->timerev->fd != -1) {
-			close(state->timerev->fd);
-		}
-		free(state->timerev);
-	}
+  if (state->timerev) {
+    if (state->timerev->fd != -1) {
+      close(state->timerev->fd);
+    }
+    free(state->timerev);
+  }
 
     pthread_join(state->pcapthread, NULL);
     if (state->pcaptimerev) {
@@ -913,28 +913,6 @@
         col.colev = (med_epoll_ev_t *)malloc(sizeof(prov_epoll_ev_t));
         col.ssl = NULL;
 
-<<<<<<< HEAD
-        //only use TLS if ctx is set AND tls is not disabled for mediator/collector
-        if (state->ctx != NULL && state->etsitls == 1){
-            col.ssl = SSL_new(state->ctx);
-            SSL_set_fd(col.ssl, newfd);
-
-            int errr = SSL_accept(col.ssl);
-            if (errr <= 0){
-                errr = SSL_get_error(col.ssl, errr);
-
-                if (errr != SSL_ERROR_WANT_WRITE &&
-                    errr != SSL_ERROR_WANT_READ &&
-                    errr != SSL_ERROR_WANT_ACCEPT &&
-                    errr != SSL_ERROR_WANT_CONNECT){ //handshake failed badly
-                    ERR_print_errors_fp(stderr);
-                    close(newfd);
-                    SSL_free(col.ssl);
-                    free(mstate);
-                    free(col.colev);
-                    logger(LOG_INFO, "OpenLI: SSL Handshake failed");
-                    return -1;
-=======
         if (state->etsitls) {
             r = listen_ssl_socket(&(state->sslconf), &(col.ssl), newfd);
 
@@ -948,7 +926,6 @@
                     logger(LOG_INFO,
                             "OpenLI: SSL Handshake failed for collector %s",
                             strbuf);
->>>>>>> 2d169622
                 }
                 state->lastsslerror_accept = r;
                 return -1;
@@ -964,10 +941,6 @@
             col.colev->fdtype = MED_EPOLL_COLLECTOR;
         }
 
-<<<<<<< HEAD
-
-=======
->>>>>>> 2d169622
         col.colev->fd = newfd;
         col.colev->state = mstate;
         mstate->ssl = col.ssl;
@@ -2072,15 +2045,15 @@
 
 static int check_epoll_fd(mediator_state_t *state, struct epoll_event *ev) {
 
-	med_epoll_ev_t *mev = (med_epoll_ev_t *)(ev->data.ptr);
+  med_epoll_ev_t *mev = (med_epoll_ev_t *)(ev->data.ptr);
     int ret = 0;
 
-	switch(mev->fdtype) {
-		case MED_EPOLL_SIGCHECK_TIMER:
-			if (ev->events & EPOLLIN) {
-				return 1;
-			}
-			logger(LOG_INFO,
+  switch(mev->fdtype) {
+    case MED_EPOLL_SIGCHECK_TIMER:
+      if (ev->events & EPOLLIN) {
+        return 1;
+      }
+      logger(LOG_INFO,
                     "OpenLI Mediator: main epoll timer has failed.");
             return -1;
         case MED_EPOLL_PCAP_TIMER:
@@ -2516,34 +2489,34 @@
 
 static void run(mediator_state_t *state) {
 
-	int i, nfds;
-	int timerfd;
-	int timerexpired = 0;
-	struct itimerspec its;
-	struct epoll_event evs[64];
-	struct epoll_event ev;
+  int i, nfds;
+  int timerfd;
+  int timerexpired = 0;
+  struct itimerspec its;
+  struct epoll_event evs[64];
+  struct epoll_event ev;
     int provfail = 0;
     struct timeval tv;
     uint32_t firstflush;
 
-	ev.data.ptr = state->signalev;
-	ev.events = EPOLLIN;
-
-	if (epoll_ctl(state->epoll_fd, EPOLL_CTL_ADD, state->signalev->fd, &ev)
-			== -1) {
-		logger(LOG_INFO,
-				"OpenLI: Failed to register signal socket: %s.",
-				strerror(errno));
-		return;
-	}
+  ev.data.ptr = state->signalev;
+  ev.events = EPOLLIN;
+
+  if (epoll_ctl(state->epoll_fd, EPOLL_CTL_ADD, state->signalev->fd, &ev)
+      == -1) {
+    logger(LOG_INFO,
+        "OpenLI: Failed to register signal socket: %s.",
+        strerror(errno));
+    return;
+  }
 
     logger(LOG_INFO,
             "OpenLI: pcap output file rotation frequency is set to %d minutes.",
             state->pcaprotatefreq);
 
     gettimeofday(&tv, NULL);
-	state->timerev = (med_epoll_ev_t *)malloc(sizeof(med_epoll_ev_t));
-	state->pcaptimerev = (med_epoll_ev_t *)malloc(sizeof(med_epoll_ev_t));
+  state->timerev = (med_epoll_ev_t *)malloc(sizeof(med_epoll_ev_t));
+  state->pcaptimerev = (med_epoll_ev_t *)malloc(sizeof(med_epoll_ev_t));
 
     firstflush = (((tv.tv_sec / 60) * 60) + 60) - tv.tv_sec;
 
@@ -2557,7 +2530,7 @@
     state->pcaptimerev->fdtype = MED_EPOLL_PCAP_TIMER;
     state->pcaptimerev->state = NULL;
 
-	while (!mediator_halt) {
+  while (!mediator_halt) {
         if (reload_config) {
             if (reload_mediator_config(state) == -1) {
                 break;
@@ -2565,7 +2538,7 @@
             reload_config = 0;
         }
 
-	    /* Attempt to connect to the provisioner */
+      /* Attempt to connect to the provisioner */
         if (state->provisioner.provev == NULL &&
                 state->provisioner.tryconnect) {
             int s = connect_socket(state->provaddr, state->provport, provfail,
@@ -2619,14 +2592,14 @@
                     continue;
                 }
                 logger(LOG_INFO,
-						"OpenLI: error while waiting for epoll events in mediator: %s.",
+            "OpenLI: error while waiting for epoll events in mediator: %s.",
                         strerror(errno));
                 mediator_halt = true;
                 continue;
             }
 
             for (i = 0; i < nfds; i++) {
-	            med_epoll_ev_t *mev = (med_epoll_ev_t *)(evs[i].data.ptr);
+              med_epoll_ev_t *mev = (med_epoll_ev_t *)(evs[i].data.ptr);
                 timerexpired = check_epoll_fd(state, &(evs[i]));
                 if (timerexpired == -1) {
                     break;
@@ -2642,7 +2615,7 @@
         }
 
         close(timerfd);
-		state->timerev->fd = -1;
+    state->timerev->fd = -1;
     }
     mediator_halt = true;
 
