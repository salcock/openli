--- conflicted
+++ resolved
@@ -58,14 +58,11 @@
 #include "med_epoll.h"
 #include "pcapthread.h"
 
-<<<<<<< HEAD
+#define AMPQ_BYTES_FROM(x) (amqp_bytes_t){.len=sizeof(x),.bytes=&x}
+
 /** Flag used to indicate that the mediator is being halted, usually due
  *  to a signal or a fatal error.
  */
-=======
-#define AMPQ_BYTES_FROM(x) (amqp_bytes_t){.len=sizeof(x),.bytes=&x}
-
->>>>>>> c396cbdc
 volatile int mediator_halt = 0;
 
 /** Flag used to indicate that the user has requested the mediator to
@@ -94,329 +91,10 @@
         fprintf(stderr, "\nSet the -d flag to run as a daemon.\n");
 }
 
-<<<<<<< HEAD
 /** Tidy up the global configuration for this mediator instance.
  *
  *  @param state        The global state for this mediator.
  */
-=======
-static void disconnect_handover(mediator_state_t *state, handover_t *ho) {
-
-    struct epoll_event ev;
-    med_agency_state_t *agstate;
-
-    agstate = (med_agency_state_t *)(ho->outev->state);
-
-    if (ho->disconnect_msg == 0) {
-        logger(LOG_INFO,
-            "OpenLI Mediator: Disconnected from handover %s:%s HI%d",
-            ho->ipstr, ho->portstr, ho->handover_type);
-    }
-
-    if (agstate->main_fd != -1) {
-        if (epoll_ctl(state->epoll_fd, EPOLL_CTL_DEL, agstate->main_fd, &ev)
-                == -1 && ho->disconnect_msg == 0) {
-            logger(LOG_INFO, "OpenLI Mediator: unable to remove handover fd from epoll: %s.", strerror(errno));
-        }
-        close(agstate->main_fd);
-        agstate->main_fd = -1;
-        ho->outev->fd = -1;
-    }
-
-    if (agstate->katimer_fd != -1) {
-        if (epoll_ctl(state->epoll_fd, EPOLL_CTL_DEL, agstate->katimer_fd, &ev)
-                == -1 && ho->disconnect_msg == 0) {
-            logger(LOG_INFO, "OpenLI Mediator: unable to remove keepalive timer fd from epoll: %s.", strerror(errno));
-        }
-        close(agstate->katimer_fd);
-        agstate->katimer_fd = -1;
-        agstate->katimer_setsec = 0;
-        if (ho->aliveev) {
-            ho->aliveev->fd = -1;
-        }
-    }
-
-    if (agstate->karesptimer_fd != -1) {
-        if (epoll_ctl(state->epoll_fd, EPOLL_CTL_DEL, agstate->karesptimer_fd,
-                &ev) == -1 && ho->disconnect_msg == 0) {
-            logger(LOG_INFO, "OpenLI Mediator: unable to remove keepalive response timer fd from epoll: %s.", strerror(errno));
-        }
-        close(agstate->karesptimer_fd);
-        agstate->karesptimer_fd = -1;
-        if (ho->aliverespev) {
-            ho->aliverespev->fd = -1;
-        }
-    }
-
-    if (agstate->encoder) {
-        free_wandder_encoder(agstate->encoder);
-        agstate->encoder = NULL;
-    }
-    if (agstate->decoder) {
-        wandder_free_etsili_decoder(agstate->decoder);
-        agstate->decoder = NULL;
-    }
-    if (agstate->pending_ka) {
-        wandder_release_encoded_result(NULL, agstate->pending_ka);
-        agstate->pending_ka = NULL;
-    }
-    if (agstate->incoming) {
-        libtrace_scb_destroy(agstate->incoming);
-        free(agstate->incoming);
-        agstate->incoming = NULL;
-    }
-
-    ho->disconnect_msg = 1;
-}
-
-
-static int start_keepalive_timer(mediator_state_t *state,
-        med_epoll_ev_t *timerev, int timeoutval) {
-
-    int sock;
-
-    /* Timer is disabled, ignore */
-    if (timerev == NULL) {
-        return 0;
-    }
-
-    if ((sock = epoll_add_timer(state->epoll_fd, timeoutval, timerev)) == -1) {
-        return -1;
-    }
-
-    timerev->fd = sock;
-    return 0;
-
-}
-
-static int halt_mediator_timer(mediator_state_t *state,
-        med_epoll_ev_t *timerev) {
-
-    struct epoll_event ev;
-
-    if (timerev == NULL) {
-        return 0;
-    }
-
-    if (epoll_ctl(state->epoll_fd, EPOLL_CTL_DEL, timerev->fd, &ev) == -1) {
-        return -1;
-    }
-
-    close(timerev->fd);
-    timerev->fd = -1;
-    return 0;
-}
-
-static inline void setup_provisioner_reconnect_timer(mediator_state_t *state) {
-
-    state->provisioner.tryconnect = 0;
-    start_keepalive_timer(state, state->provreconnect, 1);
-
-}
-
-static void free_provisioner(int epollfd, mediator_prov_t *prov) {
-    struct epoll_event ev;
-
-    if (prov->ssl){
-        SSL_free(prov->ssl);
-        prov->ssl = NULL;
-    }
-
-    if (prov->provev) {
-        if (prov->provev->fd != -1) {
-            if (epoll_ctl(epollfd, EPOLL_CTL_DEL, prov->provev->fd,
-                        &ev) == -1 && prov->disable_log == 0) {
-                logger(LOG_INFO,
-                        "OpenLI Mediator: problem removing provisioner fd from epoll: %s.",
-                        strerror(errno));
-            }
-            close(prov->provev->fd);
-        }
-        free(prov->provev);
-        prov->provev = NULL;
-    }
-
-    if (prov->outgoing) {
-        destroy_net_buffer(prov->outgoing);
-        prov->outgoing = NULL;
-    }
-    if (prov->incoming) {
-        destroy_net_buffer(prov->incoming);
-        prov->incoming = NULL;
-    }
-}
-
-static void free_handover(handover_t *ho) {
-
-    if (ho->aliveev) {
-        if (ho->aliveev->fd != -1) {
-            close(ho->aliveev->fd);
-        }
-        free(ho->aliveev);
-    }
-
-    if (ho->aliverespev) {
-        if (ho->aliverespev->fd != -1) {
-            close(ho->aliverespev->fd);
-        }
-        free(ho->aliverespev);
-    }
-
-    if (ho->outev) {
-        /* TODO send disconnect messages to all agencies? */
-        med_agency_state_t *agstate = (med_agency_state_t *)
-                (ho->outev->state);
-
-        if (ho->outev->fd != -1) {
-            close(ho->outev->fd);
-        }
-
-        if (agstate->encoder) {
-            free_wandder_encoder(agstate->encoder);
-        }
-        if (agstate->decoder) {
-            wandder_free_etsili_decoder(agstate->decoder);
-        }
-        if (agstate->pending_ka) {
-            wandder_release_encoded_result(NULL, agstate->pending_ka);
-        }
-        if (agstate->incoming) {
-            libtrace_scb_destroy(agstate->incoming);
-            free(agstate->incoming);
-        }
-        release_export_buffer(&(agstate->buf));
-        free(agstate);
-        free(ho->outev);
-    }
-
-    if (ho->ipstr) {
-        free(ho->ipstr);
-    }
-    if (ho->portstr) {
-        free(ho->portstr);
-    }
-    free(ho);
-}
-
-static void drop_RMQ_collector(mediator_state_t *state, med_epoll_ev_t *colev,
-        int disablelog) {
-    med_coll_RMQ_state_t *mstate;
-
-    if (!colev) {
-        return;
-    }
-
-    mstate = colev->state;
-    if (mstate->disabled_log == 0 && colev->fd != -1) {
-        logger(LOG_INFO,
-                "OpenLI Mediator: disconnecting from RMQ %s.",
-                mstate->ipaddr);
-    }
-
-    if (mstate && mstate->incoming) {
-        destroy_net_buffer(mstate->incoming);
-        mstate->incoming = NULL;
-    }
-
-    if (mstate->ipaddr) {
-        free(mstate->ipaddr);
-        mstate->ipaddr = NULL;
-    }
-
-    if (mstate->amqp_state) {
-        amqp_destroy_connection(mstate->amqp_state);
-        mstate->amqp_state = NULL;
-    }
-}
-
-static void drop_collector(mediator_state_t *state, med_epoll_ev_t *colev,
-        int disablelog) {
-    med_coll_state_t *mstate;
-
-    if (!colev) {
-        return;
-    }
-
-    if (colev->fdtype == MED_EPOLL_COL_RMQ) {
-        drop_RMQ_collector(state, colev, disablelog);
-        return;
-    }
-
-    mstate = (med_coll_state_t *)(colev->state);
-    if (mstate->disabled_log == 0 && colev->fd != -1) {
-        logger(LOG_INFO,
-                "OpenLI Mediator: disconnecting from collector %d.",
-                colev->fd);
-    }
-
-    if (mstate && disablelog) {
-        disabled_collector_t *discol;
-
-        HASH_FIND(hh, state->disabledcols, mstate->ipaddr,
-                strlen(mstate->ipaddr), discol);
-        if (discol == NULL) {
-            discol = (disabled_collector_t *)calloc(1,
-                    sizeof(disabled_collector_t));
-            discol->ipaddr = mstate->ipaddr;
-            mstate->ipaddr = NULL;
-
-            HASH_ADD_KEYPTR(hh, state->disabledcols, discol->ipaddr,
-                    strlen(discol->ipaddr), discol);
-        }
-    }
-
-    if (mstate && mstate->incoming) {
-        destroy_net_buffer(mstate->incoming);
-        mstate->incoming = NULL;
-    }
-
-    if (mstate->ipaddr) {
-        free(mstate->ipaddr);
-        mstate->ipaddr = NULL;
-    }
-
-    if (colev->fd != -1) {
-        close(colev->fd);
-        colev->fd = -1;
-    }
-}
-
-static void drop_all_collectors(mediator_state_t *state, libtrace_list_t *c) {
-
-    /* TODO send disconnect messages to all collectors? */
-    libtrace_list_node_t *n;
-    mediator_collector_t *col;
-
-    n = c->head;
-    while (n) {
-        col = (mediator_collector_t *)n->data;
-        drop_collector(state, col->colev, 0);
-        free(col->colev->state);
-        free(col->colev);
-        if (col->ssl){
-            SSL_free(col->ssl);
-        }
-        n = n->next;
-    }
-
-    libtrace_list_deinit(c);
-}
-
-static void drop_all_agencies(libtrace_list_t *a) {
-    mediator_agency_t ag;
-
-    while (libtrace_list_get_size(a) > 0) {
-        libtrace_list_pop_back(a, &ag);
-        free_handover(ag.hi2);
-        free_handover(ag.hi3);
-        if (ag.agencyid) {
-            free(ag.agencyid);
-        }
-    }
-
-}
-
->>>>>>> c396cbdc
 static void clear_med_config(mediator_state_t *state) {
 
     /* This function just covers members of 'state' that were allocated
@@ -498,9 +176,6 @@
 		free(state->timerev);
 	}
 
-<<<<<<< HEAD
-    /* Make sure the pcap thread has stopped */
-=======
     if (state->RMQtimerev) {
         if (state->RMQtimerev->fd != -1) {
             close(state->RMQtimerev->fd);
@@ -508,7 +183,6 @@
         free(state->RMQtimerev);
     }
 
->>>>>>> c396cbdc
     pthread_join(state->pcapthread, NULL);
 
     /* Halt the pcap file rotation timer */
@@ -597,7 +271,7 @@
 
     init_provisioner_instance(&(state->provisioner), &(state->sslconf.ctx));
     init_med_collector_state(&(state->collectors), &(state->etsitls),
-            &(state->sslconf));
+            &(state->sslconf), &(state->RMQ_conf));
 
     /* Parse the provided config file */
     if (parse_mediator_config(configfile, state) == -1) {
@@ -877,7 +551,6 @@
     return 0;
 }
 
-<<<<<<< HEAD
 /** Parse and action a withdrawal of an LEA by the provisioner
  *
  *  @param state        The global state for this mediator
@@ -886,594 +559,6 @@
  *
  *  @return -1 if an error occurs, 0 if the LEA is withdrawn successfully
  */
-=======
-static amqp_connection_state_t join_RMQ(mediator_state_t *state, uint8_t *msgbody,
-        uint16_t msglen, int logDisabled) {
-
-    amqp_rpc_reply_t ret;
-    amqp_envelope_t envelope;
-    amqp_frame_t frame;
-    struct timeval tv;
-    tv.tv_usec = 0;
-    tv.tv_sec = 1;
-
-    //try connect to RMQ server at address(msgbody)
-    //and join the approiate queue (medID)
-    amqp_set_initialize_ssl_library(0);
-    amqp_connection_state_t amqp_state = amqp_new_connection();
-
-    amqp_socket_t *ampq_sock = NULL;
-    if (state->RMQ_conf.SSLenabled &&
-            state->sslconf.cacertfile && 
-            state->sslconf.certfile && 
-            state->sslconf.keyfile) {
-
-        ampq_sock = amqp_ssl_socket_new(amqp_state);
-
-        if (!ampq_sock) {
-            if (!logDisabled)
-                logger(LOG_INFO, "OpenLI Mediator: RMQ Faild creating new SSL socket");
-            amqp_destroy_connection(amqp_state);
-            return NULL;
-        }
-
-        amqp_ssl_socket_set_verify_peer(ampq_sock, 0);
-        amqp_ssl_socket_set_verify_hostname(ampq_sock, 0);
-
-        if (amqp_ssl_socket_set_cacert(ampq_sock, state->sslconf.cacertfile) 
-                != AMQP_STATUS_OK) {
-            if (!logDisabled)
-                logger(LOG_INFO, "OpenLI Mediator: RMQ Failed to load cacert");
-            amqp_destroy_connection(amqp_state);
-            return NULL;
-        }
-
-        if (amqp_ssl_socket_set_key(
-                ampq_sock,
-                state->sslconf.certfile,
-                state->sslconf.keyfile
-                ) != AMQP_STATUS_OK ) {
-            if (!logDisabled)
-                logger(LOG_INFO,
-                        "OpenLI Mediator: RMQ Failed to load SSL cert/key");
-            amqp_destroy_connection(amqp_state);
-            return NULL;
-        }
-
-        //If no port is supplied use defualt
-        if (state->RMQ_conf.port == 0) {
-            state->RMQ_conf.port = 5671;
-        }
-
-        if (amqp_socket_open_noblock(ampq_sock, msgbody, state->RMQ_conf.port, &tv)){
-            if (!logDisabled)
-                logger(LOG_INFO,
-                        "OpenLI Mediator: RMQ failed to open AMQP socket");
-            amqp_destroy_connection(amqp_state);
-            return NULL;
-        }
-
-        if ( (amqp_login(amqp_state, "/", 0, 131072, 
-                state->RMQ_conf.heartbeatFreq,
-                AMQP_SASL_METHOD_EXTERNAL, "EXTERNAL")
-                ).reply_type != AMQP_RESPONSE_NORMAL ) {
-            if (!logDisabled)
-                logger(LOG_INFO, 
-                        "OpenLI Mediator: RMQ Failed to login using EXTERNAL auth");
-            amqp_destroy_connection(amqp_state);
-            return NULL;
-        }
-    } else if (state->RMQ_conf.name && state->RMQ_conf.pass) {
-        //start up socket with non SSL auth
-        ampq_sock = amqp_tcp_socket_new(amqp_state);
-
-        if (!ampq_sock) {
-            if (!logDisabled)
-                logger(LOG_INFO, 
-                        "OpenLI Mediator: RMQ Error opening new TCP socket");
-            amqp_destroy_connection(amqp_state);
-            return NULL;
-        }
-
-        //If no port is supplied use defualt
-        if (state->RMQ_conf.port == 0) {
-            state->RMQ_conf.port = 5672;
-        }
-
-        if (amqp_socket_open_noblock(ampq_sock, msgbody, 5672, &tv)){
-            if (!logDisabled)
-                logger(LOG_INFO, 
-                        "OpenLI Mediator: RMQ failed to open AMQP socket");
-            amqp_destroy_connection(amqp_state);
-            return NULL;
-        }
-
-        if (amqp_login(amqp_state, "/", 0, 131072, 
-                state->RMQ_conf.heartbeatFreq, AMQP_SASL_METHOD_PLAIN,
-                state->RMQ_conf.name, 
-                state->RMQ_conf.pass).reply_type != AMQP_RESPONSE_NORMAL) {
-            if (!logDisabled)
-                logger(LOG_INFO, 
-                        "OpenLI Mediator: RMQ Failed to login using PLAIN auth");
-            amqp_destroy_connection(amqp_state);
-            return NULL;
-        }
-    } else {
-        if (!logDisabled)
-            logger(LOG_INFO, 
-                    "OpenLI Mediator: RMQ no valid login was provided");
-        amqp_destroy_connection(amqp_state);
-        return NULL;
-    }
-
-    amqp_channel_open_ok_t *r = amqp_channel_open(amqp_state, 1);
-    
-    if ( (amqp_get_rpc_reply(amqp_state).reply_type) != AMQP_RESPONSE_NORMAL ) {
-        if (!logDisabled)
-            logger(LOG_ERR, "OpenLI Mediator: RMQ Failed to open channel");
-        amqp_destroy_connection(amqp_state);
-        return NULL;
-    }
-
-    amqp_bytes_t queueID;
-    char srtingSpace [32];
-    queueID.bytes = &srtingSpace;
-    queueID.len = snprintf(queueID.bytes, sizeof(srtingSpace), "ID%d", state->mediatorid);
-
-
-    amqp_queue_declare_ok_t *queue_result = amqp_queue_declare(
-            amqp_state,
-            1,
-            queueID,
-            0,
-            1,
-            0,
-            0,
-            amqp_empty_table);
-
-    if (amqp_get_rpc_reply(amqp_state).reply_type != AMQP_RESPONSE_NORMAL ) {
-        if (!logDisabled)
-            logger(LOG_INFO, "OpenLI Mediator: RMQ Failed to declare queue");
-        amqp_destroy_connection(amqp_state);
-        return NULL;
-    }
-
-
-    amqp_basic_consume_ok_t *con_ok = amqp_basic_consume(amqp_state,
-            1,
-            queueID,
-            amqp_empty_bytes,
-            0,
-            0,
-            0,
-            amqp_empty_table);
-    
-    if (amqp_get_rpc_reply(amqp_state).reply_type != AMQP_RESPONSE_NORMAL ) {
-        if (!logDisabled)
-            logger(LOG_INFO, "OpenLI Mediator: RMQ Failed to register consumer");
-        amqp_destroy_connection(amqp_state);
-        return NULL;
-    } else {
-        if (!logDisabled)
-            logger(LOG_INFO, "OpenLI Mediator: RMQ Registered consumer %s", 
-                queueID.bytes);
-    }
-
-    return amqp_state;
-}
-
-static int receive_rmq_invite(mediator_state_t *state, uint8_t *msgbody,
-        uint16_t msglen) {
-    logger(LOG_INFO, "OpenLI Mediator: Joining RMQ at %s", msgbody);
-    amqp_connection_state_t amqp_state = join_RMQ(state, msgbody,msglen, 0);
-    if (!amqp_state) return 0;
-
-    int sock_fd = amqp_get_sockfd(amqp_state);
-
-    mediator_collector_t col;
-    med_coll_RMQ_state_t *mstate = malloc(sizeof(med_coll_RMQ_state_t));
-    col.colev = (med_epoll_ev_t *)malloc(sizeof(prov_epoll_ev_t));
-    col.colev->fdtype = MED_EPOLL_COL_RMQ;
-    col.colev->fd = sock_fd;
-    col.colev->state = mstate;
-    col.ssl = NULL;
-    mstate->amqp_state = amqp_state;
-    mstate->incoming = create_net_buffer(NETBUF_RECV, 0, NULL);
-    mstate->ipaddr = malloc(msglen);
-    mstate->disabled_log = 0;
-    memcpy(mstate->ipaddr, msgbody, msglen);
-    mstate->iplen = msglen;
-
-    libtrace_list_push_back(state->collectors, &col);
-
-    struct epoll_event ev;
-    ev.data.ptr = (void *)col.colev;
-    ev.events = EPOLLIN;
-
-    if (epoll_ctl(state->epoll_fd, EPOLL_CTL_ADD, sock_fd, &ev)
-            == -1) {
-        logger(LOG_INFO,
-                "OpenLI Mediator: Failed to register RMQ Epoll socket: %s.",
-                strerror(errno));
-        return -1;
-    }
-    logger(LOG_INFO,"OpenLI Mediator: Registered RMQ socket to epoll");
-
-    return 0; 
-}
-
-static int accept_collector(mediator_state_t *state) {
-
-    int newfd;
-    struct sockaddr_storage saddr;
-    socklen_t socklen = sizeof(saddr);
-    char strbuf[INET6_ADDRSTRLEN];
-    mediator_collector_t col;
-    med_coll_state_t *mstate;
-    struct epoll_event ev;
-    disabled_collector_t *discol = NULL;
-
-    /* TODO check for EPOLLHUP or EPOLLERR */
-
-    /* Accept, then add to list of collectors. Push all active intercepts
-     * out to the collector. */
-    newfd = accept(state->listenerev->fd, (struct sockaddr *)&saddr, &socklen);
-    fd_set_nonblock(newfd);
-
-    if (getnameinfo((struct sockaddr *)&saddr, socklen, strbuf, sizeof(strbuf),
-                0, 0, NI_NUMERICHOST) != 0) {
-        logger(LOG_INFO, "OpenLI Mediator: getnameinfo error in mediator: %s.",
-                strerror(errno));
-    }
-
-    if (newfd >= 0) {
-        int r = OPENLI_SSL_CONNECT_NOSSL;
-
-        mstate = (med_coll_state_t *)malloc(sizeof(med_coll_state_t));
-        col.colev = (med_epoll_ev_t *)malloc(sizeof(prov_epoll_ev_t));
-        col.ssl = NULL;
-
-        if (state->etsitls) {
-            r = listen_ssl_socket(&(state->sslconf), &(col.ssl), newfd);
-
-            if (r == OPENLI_SSL_CONNECT_FAILED) {
-                close(newfd);
-                SSL_free(col.ssl);
-                free(mstate);
-                free(col.colev);
-
-                if (r != state->lastsslerror_accept) {
-                    logger(LOG_INFO,
-                            "OpenLI: SSL Handshake failed for collector %s",
-                            strbuf);
-                }
-                state->lastsslerror_accept = r;
-                return -1;
-            }
-
-            if (r == OPENLI_SSL_CONNECT_WAITING) {
-                col.colev->fdtype = MED_EPOLL_COLLECTOR_HANDSHAKE;
-            } else {
-                col.colev->fdtype = MED_EPOLL_COLLECTOR;
-                state->lastsslerror_accept = 0;
-            }
-        } else {
-            col.colev->fdtype = MED_EPOLL_COLLECTOR;
-        }
-
-        if ( col.colev->fdtype == MED_EPOLL_COLLECTOR && 
-                state->RMQ_conf.enabled ){
-            receive_rmq_invite(state, strbuf, strlen(strbuf)+1);
-        }
-
-        col.colev->fd = newfd;
-        col.colev->state = mstate;
-        mstate->ssl = col.ssl;
-        mstate->incoming = create_net_buffer(NETBUF_RECV, newfd, col.ssl);
-        mstate->ipaddr = strdup(strbuf);
-
-        HASH_FIND(hh, state->disabledcols, mstate->ipaddr,
-                strlen(mstate->ipaddr), discol);
-
-        if (discol) {
-            mstate->disabled_log = 1;
-        } else {
-            logger(LOG_INFO,
-                    "OpenLI Mediator: accepted connection from collector %s.",
-                    strbuf);
-            mstate->disabled_log = 0;
-        }
-
-        /* Add fd to epoll */
-        ev.data.ptr = (void *)(col.colev);
-        ev.events = EPOLLIN | EPOLLRDHUP;
-
-        if (epoll_ctl(state->epoll_fd, EPOLL_CTL_ADD, col.colev->fd,
-                    &ev) < 0) {
-            logger(LOG_INFO,
-                    "OpenLI Mediator: unable to add collector fd to epoll: %s.",
-                    strerror(errno));
-            drop_collector(state, col.colev, 1);
-            return -1;
-        }
-
-        libtrace_list_push_back(state->collectors, &col);
-    }
-
-    return newfd;
-}
-
-static handover_t *create_new_handover(char *ipstr, char *portstr,
-        int handover_type, uint32_t kafreq, uint32_t kawait) {
-
-    med_epoll_ev_t *agev;
-    med_epoll_ev_t *timerev;
-    med_epoll_ev_t *respev;
-    med_agency_state_t *agstate;
-
-    handover_t *ho = (handover_t *)malloc(sizeof(handover_t));
-
-    if (ho == NULL) {
-        logger(LOG_INFO, "OpenLI Mediator: ran out of memory while allocating handover structure.");
-        return NULL;
-    }
-
-
-    agev = (med_epoll_ev_t *)malloc(sizeof(med_epoll_ev_t));
-    agstate = (med_agency_state_t *)malloc(sizeof(med_agency_state_t));
-
-    if (kafreq > 0) {
-        timerev = (med_epoll_ev_t *)malloc(sizeof(med_epoll_ev_t));
-    } else {
-            logger(LOG_INFO, "OpenLI Mediator: Warning, keep alive timer has been disabled for agency %s:%s", ipstr, portstr);
-        timerev = NULL;
-    }
-
-    if (kawait > 0) {
-        respev = (med_epoll_ev_t *)malloc(sizeof(med_epoll_ev_t));
-    } else {
-        respev = NULL;
-    }
-
-    if (agev == NULL || agstate == NULL || (kafreq > 0 && timerev == NULL) ||
-            (kawait > 0 && respev == NULL)) {
-        logger(LOG_INFO, "OpenLI Mediator: ran out of memory while allocating handover structure.");
-        if (agev) {
-            free(agev);
-        }
-        if (timerev) {
-            free(timerev);
-        }
-        if (respev) {
-            free(respev);
-        }
-        if (agstate) {
-            free(agstate);
-        }
-        free(ho);
-        return NULL;
-    }
-
-
-    init_export_buffer(&(agstate->buf));
-    agstate->main_fd = -1;
-    agstate->outenabled = 0;
-    agstate->katimer_fd = -1;
-    agstate->katimer_setsec = 0;
-    agstate->karesptimer_fd = -1;
-    agstate->parent = ho;
-    agstate->incoming = NULL;
-    agstate->encoder = NULL;
-    agstate->decoder = NULL;
-    agstate->pending_ka = NULL;
-    agstate->kafreq = kafreq;
-    agstate->kawait = kawait;
-
-    agev->fd = -1;
-    agev->fdtype = MED_EPOLL_LEA;
-    agev->state = agstate;
-
-    if (timerev) {
-        timerev->fd = -1;
-        timerev->fdtype = MED_EPOLL_KA_TIMER;
-        timerev->state = agstate;
-    }
-
-    if (respev) {
-        respev->fd = -1;
-        respev->fdtype = MED_EPOLL_KA_RESPONSE_TIMER;
-        respev->state = agstate;
-    }
-
-    ho->ipstr = ipstr;
-    ho->portstr = portstr;
-    ho->handover_type = handover_type;
-    ho->outev = agev;
-    ho->aliveev = timerev;
-    ho->aliverespev = respev;
-    ho->disconnect_msg = 0;
-
-    return ho;
-}
-
-static void *start_connect_thread(void *params) {
-
-    mediator_state_t *state = (mediator_state_t *)params;
-
-    while (mediator_halt == 0) {
-        pthread_mutex_lock(&(state->agency_mutex));
-
-        if (libtrace_list_get_size(state->agencies) == 0) {
-            pthread_mutex_unlock(&(state->agency_mutex));
-            break;
-        }
-
-        connect_agencies(state);
-        pthread_mutex_unlock(&(state->agency_mutex));
-        usleep(500000);
-    }
-
-    logger(LOG_INFO, "OpenLI Mediator: has ended agency connection thread.");
-    pthread_exit(NULL);
-
-}
-
-static void create_new_agency(mediator_state_t *state, liagency_t *lea) {
-
-    mediator_agency_t newagency;
-
-    newagency.agencyid = lea->agencyid;
-    newagency.awaitingconfirm = 0;
-    newagency.disabled = 0;
-    newagency.disabled_msg = 0;
-    newagency.hi2 = create_new_handover(lea->hi2_ipstr, lea->hi2_portstr,
-            HANDOVER_HI2, lea->keepalivefreq, lea->keepalivewait);
-    newagency.hi3 = create_new_handover(lea->hi3_ipstr, lea->hi3_portstr,
-            HANDOVER_HI3, lea->keepalivefreq, lea->keepalivewait);
-
-    pthread_mutex_lock(&(state->agency_mutex));
-    libtrace_list_push_back(state->agencies, &newagency);
-
-    if (libtrace_list_get_size(state->agencies) == 1) {
-        pthread_create(&(state->connectthread), NULL, start_connect_thread,
-                state);
-    }
-    pthread_mutex_unlock(&(state->agency_mutex));
-
-}
-
-static int has_handover_changed(mediator_state_t *state,
-        handover_t *ho, char *ipstr, char *portstr, mediator_agency_t *existing,
-        liagency_t *newag, med_agency_state_t *mas) {
-
-    char *hitypestr;
-    int changedloc = 0;
-    int changedkaresp = 0;
-    int changedkafreq = 0;
-
-    /* TODO this function is a bit awkward at the moment */
-
-    if (ho == NULL) {
-        return -1;
-    }
-
-    if (!ho->ipstr || !ho->portstr || !ipstr || !portstr) {
-        return -1;
-    }
-
-    if (newag->keepalivewait != mas->kawait &&
-            (newag->keepalivewait == 0 || mas->kawait == 0)) {
-        changedkaresp = 1;
-    }
-
-    if (newag->keepalivefreq != mas->kafreq &&
-            (newag->keepalivefreq == 0 || mas->kafreq == 0)) {
-        changedkafreq = 1;
-    }
-
-    if (strcmp(ho->ipstr, ipstr) != 0 || strcmp(ho->portstr, portstr) != 0) {
-        changedloc = 1;
-    }
-
-    mas->kawait = newag->keepalivewait;
-    mas->kafreq = newag->keepalivefreq;
-
-    if (!changedkaresp && !changedloc && !changedkafreq) {
-        return 0;
-    }
-
-    if (ho->handover_type == HANDOVER_HI2) {
-        hitypestr = "HI2";
-    } else if (ho->handover_type == HANDOVER_HI3) {
-        hitypestr = "HI3";
-    } else {
-        hitypestr = "Unknown handover";
-    }
-
-    if (changedloc) {
-        logger(LOG_INFO,
-                "OpenLI Mediator: %s connection info for LEA %s has changed from %s:%s to %s:%s.",
-                hitypestr, existing->agencyid, ho->ipstr, ho->portstr, ipstr, portstr);
-        ho->disconnect_msg = 0;
-    } else if (changedkaresp) {
-        if (newag->keepalivewait == 0) {
-            if (ho->handover_type == HANDOVER_HI2) {
-                logger(LOG_INFO,
-                        "OpenLI Mediator: disabled keep-alive response requirement for LEA %s",
-                        existing->agencyid);
-            }
-            if (ho->aliverespev) {
-                if (ho->aliverespev->fd != -1) {
-                    close(ho->aliverespev->fd);
-                }
-                free(ho->aliverespev);
-                ho->aliverespev = NULL;
-            }
-        } else {
-            if (ho->handover_type == HANDOVER_HI2) {
-                logger(LOG_INFO,
-                        "OpenLI Mediator: enabled keep-alive response requirement for LEA %s",
-                        existing->agencyid);
-            }
-            if (ho->aliverespev == NULL) {
-                ho->aliverespev = (med_epoll_ev_t *)malloc(sizeof(med_epoll_ev_t));
-            }
-            ho->aliverespev->fd = -1;
-            ho->aliverespev->fdtype = MED_EPOLL_KA_RESPONSE_TIMER;
-            ho->aliverespev->state = mas;
-        }
-        return 0;
-    } else if (changedkafreq) {
-        if (newag->keepalivefreq == 0) {
-            if (ho->handover_type == HANDOVER_HI2) {
-                logger(LOG_INFO,
-                        "OpenLI Mediator: disabled keep-alives for LEA %s",
-                        existing->agencyid);
-            }
-            halt_mediator_timer(state, ho->aliveev);
-            if (ho->aliveev) {
-                if (ho->aliveev->fd != -1) {
-                    close(ho->aliveev->fd);
-                }
-                free(ho->aliveev);
-                ho->aliveev = NULL;
-            }
-        } else {
-            if (ho->handover_type == HANDOVER_HI2) {
-                logger(LOG_INFO,
-                        "OpenLI Mediator: enabled keep-alives for LEA %s",
-                        existing->agencyid);
-            }
-            if (ho->aliveev == NULL) {
-                ho->aliveev = (med_epoll_ev_t *)malloc(sizeof(med_epoll_ev_t));
-            }
-            ho->aliveev->fd = -1;
-            ho->aliveev->fdtype = MED_EPOLL_KA_TIMER;
-            ho->aliveev->state = mas;
-
-            if (start_keepalive_timer(state, ho->aliveev,
-                        newag->keepalivefreq) == -1) {
-                logger(LOG_INFO,
-                        "OpenLI Mediator: unable to restart keepalive timer for handover %s:%s HI%d.",
-                        ho->ipstr, ho->portstr, ho->handover_type,
-                        strerror(errno));
-                return -1;
-            }
-        }
-        return 0;
-    }
-
-
-    disconnect_handover(state, ho);
-    free(ho->ipstr);
-    free(ho->portstr);
-    ho->ipstr = ipstr;
-    ho->portstr = portstr;
-    return 1;
-
-}
-
->>>>>>> c396cbdc
 static int receive_lea_withdrawal(mediator_state_t *state, uint8_t *msgbody,
         uint16_t msglen) {
 
@@ -1496,7 +581,6 @@
     return 0;
 }
 
-<<<<<<< HEAD
 /** Parse and action an LEA announcement received from the provisioner.
  *  @param state        The global state for this mediator
  *  @param msgbody      The buffer containing the announcement message content
@@ -1504,192 +588,6 @@
  *
  *  @return -1 if an error occurs, 0 if the LEA is added successfully
  */
-=======
-static int receive_lea_announce(mediator_state_t *state, uint8_t *msgbody,
-        uint16_t msglen) {
-
-    liagency_t lea;
-    libtrace_list_node_t *n;
-    int ret;
-
-    if (decode_lea_announcement(msgbody, msglen, &lea) == -1) {
-        if (state->provisioner.disable_log == 0) {
-            logger(LOG_INFO,
-                "OpenLI Mediator: received invalid LEA announcement from provisioner.");
-        }
-        return -1;
-    }
-
-    if (state->provisioner.disable_log == 0) {
-        logger(LOG_INFO, "OpenLI Mediator: received LEA announcement for %s.",
-                lea.agencyid);
-        logger(LOG_INFO, "OpenLI Mediator: HI2 = %s:%s    HI3 = %s:%s",
-                lea.hi2_ipstr, lea.hi2_portstr, lea.hi3_ipstr, lea.hi3_portstr);
-    }
-
-    pthread_mutex_lock(&(state->agency_mutex));
-    n = state->agencies->head;
-    while (n) {
-        mediator_agency_t *x = (mediator_agency_t *)(n->data);
-        n = n->next;
-
-        if (strcmp(x->agencyid, lea.agencyid) == 0) {
-            med_agency_state_t *mas;
-
-            mas = (med_agency_state_t *)(x->hi2->outev->state);
-            if ((ret = has_handover_changed(state, x->hi2, lea.hi2_ipstr,
-                    lea.hi2_portstr, x, &lea, mas)) == -1) {
-                x->disabled = 1;
-                x->disabled_msg = 0;
-                goto freelea;
-            } else if (ret == 1) {
-                lea.hi2_portstr = NULL;
-                lea.hi2_ipstr = NULL;
-            }
-
-            mas = (med_agency_state_t *)(x->hi3->outev->state);
-            if ((ret = has_handover_changed(state, x->hi3, lea.hi3_ipstr,
-                    lea.hi3_portstr, x, &lea, mas)) == -1) {
-                x->disabled = 1;
-                x->disabled_msg = 0;
-                goto freelea;
-            } else if (ret == 1) {
-                lea.hi3_portstr = NULL;
-                lea.hi3_ipstr = NULL;
-            }
-
-            x->awaitingconfirm = 0;
-            x->disabled = 0;
-            ret = 0;
-            goto freelea;
-        }
-    }
-
-    pthread_mutex_unlock(&(state->agency_mutex));
-    create_new_agency(state, &lea);
-    return 0;
-
-freelea:
-    pthread_mutex_unlock(&(state->agency_mutex));
-    free(lea.hi2_portstr);
-    free(lea.hi2_ipstr);
-    free(lea.hi3_portstr);
-    free(lea.hi3_ipstr);
-    free(lea.agencyid);
-    return ret;
-}
-
-static mediator_agency_t *lookup_agency(libtrace_list_t *alist, char *id) {
-
-    mediator_agency_t *ma;
-    libtrace_list_node_t *n;
-
-    /* Fingers crossed we don't have too many agencies at any one time. */
-
-    n = alist->head;
-    while (n) {
-        ma = (mediator_agency_t *)(n->data);
-        n = n->next;
-
-        if (strcmp(ma->agencyid, id) == 0) {
-            return ma;
-        }
-    }
-    return NULL;
-
-}
-
-static inline char *extract_liid_from_exported_msg(uint8_t *etsimsg,
-        uint16_t msglen, unsigned char *space, int maxspace,
-        uint16_t *liidlen) {
-
-    uint16_t l;
-
-    l = *(uint16_t *)(etsimsg);
-    *liidlen = ntohs(l);
-
-    if (*liidlen > msglen - 2) {
-        *liidlen = msglen - 2;
-    }
-
-    if (*liidlen > maxspace - 1) {
-        *liidlen = maxspace - 1;
-    }
-
-    memcpy(space, etsimsg + 2, *liidlen);
-    space[*liidlen] = '\0';
-
-    *liidlen += sizeof(l);
-    return (char *)space;
-}
-
-static liid_map_t *match_etsi_to_agency(mediator_state_t *state,
-        uint8_t *etsimsg, uint16_t msglen, uint16_t *liidlen) {
-
-    unsigned char liidstr[65536];
-    PWord_t jval;
-
-    extract_liid_from_exported_msg(etsimsg, msglen, liidstr, 65536, liidlen);
-
-    JSLG(jval, state->liid_array, liidstr);
-    if (jval == NULL) {
-
-        JSLG(jval, state->missing_liids, liidstr);
-        if (jval == NULL) {
-            logger(LOG_INFO, "OpenLI Mediator: was unable to find LIID %s in its set of mappings.", liidstr);
-
-            JSLI(jval, state->missing_liids, liidstr);
-            if (jval == NULL) {
-                logger(LOG_INFO, "OpenLI Mediator: OOM when allocating memory for missing LIID.");
-                exit(-2);
-            }
-
-            *jval = 1;
-        }
-
-        return NULL;
-    }
-    return (liid_map_t *)(*jval);
-}
-
-static int enqueue_etsi(mediator_state_t *state, handover_t *ho,
-        uint8_t *etsimsg, uint16_t msglen) {
-
-    med_agency_state_t *mas;
-
-    mas = (med_agency_state_t *)(ho->outev->state);
-
-    if (append_etsipdu_to_buffer(&(mas->buf), etsimsg, (uint32_t)msglen, 0)
-            == 0) {
-        if (ho->disconnect_msg == 0) {
-            logger(LOG_INFO,
-                "OpenLI Mediator: was unable to enqueue ETSI PDU for handover %s:%s HI%d",
-                ho->ipstr, ho->portstr, ho->handover_type);
-        }
-        return -1;
-    }
-
-    /* Got something to send, so make sure we are enable EPOLLOUT */
-    if (ho->outev->fd != -1 && !(mas->outenabled)) {
-        struct epoll_event ev;
-        ev.data.ptr = ho->outev;
-        ev.events = EPOLLRDHUP | EPOLLIN | EPOLLOUT;
-        if (epoll_ctl(state->epoll_fd, EPOLL_CTL_MOD, ho->outev->fd, &ev) == -1)
-        {
-            if (ho->disconnect_msg == 0) {
-                logger(LOG_INFO,
-                    "OpenLI Mediator: error while trying to enable xmit for handover %s:%s HI%d -- %s",
-                    ho->ipstr, ho->portstr, ho->handover_type, strerror(errno));
-            }
-            return -1;
-        }
-        mas->outenabled = 1;
-    }
-
-    return 0;
-}
->>>>>>> c396cbdc
-
 static int receive_lea_announce(mediator_state_t *state, uint8_t *msgbody,
         uint16_t msglen) {
 
@@ -2044,8 +942,13 @@
     uint16_t liidlen;
 
     do {
-        msgtype = receive_net_buffer(cs->incoming, &msgbody,
-                &msglen, &internalid);
+        if (mev->fdtype == MED_EPOLL_COL_RMQ) {
+            msgtype = receive_RMQ_buffer(cs->incoming, cs->amqp_state,
+                    &msgbody, &msglen, &internalid);
+        } else {
+            msgtype = receive_net_buffer(cs->incoming, &msgbody,
+                    &msglen, &internalid);
+        }
 
         if (msgtype < 0) {
             if (cs->disabled_log == 0) {
@@ -2143,7 +1046,6 @@
     return 0;
 }
 
-<<<<<<< HEAD
 /** React to an event on a file descriptor reported by our epoll loop.
  *
  *  @param state            The global state for the mediator
@@ -2152,255 +1054,6 @@
  *  @return -1 if an error occurs, 1 if the epoll loop timer event has
  *          triggered, 0 otherwise.
  */
-=======
-static int receive_collector_from_RMQ(mediator_state_t *state, 
-        med_epoll_ev_t *mev) {
-
-
-    uint8_t *msgbody = NULL;
-    uint16_t msglen = 0;
-    uint64_t internalid;
-    liid_map_t *thisint;
-    med_coll_RMQ_state_t *cs = mev->state;
-    openli_proto_msgtype_t msgtype;
-    mediator_pcap_msg_t pcapmsg;
-    uint16_t liidlen;
-    amqp_envelope_t *envelope;
-
-    do {
-        msgtype = receive_RMQ_buffer(cs->incoming, 
-                cs->amqp_state, 
-                &msgbody, &msglen, &internalid);
-
-        if (msgtype < 0) {
-            if (cs->disabled_log == 0) {
-                nb_log_receive_error(msgtype);
-                logger(LOG_INFO,
-                        "OpenLI Mediator: error receiving message from RMQ.");
-            }
-            return -1;
-        }
-
-        switch(msgtype) {
-
-            case OPENLI_PROTO_DISCONNECT:
-                logger(LOG_INFO,
-                        "OpenLI Mediator: error receiving message from RMQ.");
-                return -1;
-            case OPENLI_PROTO_NO_MESSAGE:
-                break;
-            case OPENLI_PROTO_RAWIP_SYNC:
-                /* msgbody should be an LIID + an IP packet */
-                thisint = match_etsi_to_agency(state, msgbody, msglen,
-                        &liidlen);
-                if (thisint == NULL) {
-                    break;
-                }
-                if (cs->disabled_log == 1) {
-                    //reenable_collector_logging(state, cs); //TODO
-                }
-
-                if (thisint->agency == NULL) {
-                    /* Write IP packet directly to pcap */
-                    pcapmsg.msgtype = PCAP_MESSAGE_RAWIP;
-                    pcapmsg.msgbody = (uint8_t *)malloc(msglen);
-                    memcpy(pcapmsg.msgbody, msgbody, msglen);
-                    pcapmsg.msglen = msglen;
-                    libtrace_message_queue_put(&(state->pcapqueue), &pcapmsg);
-                }
-
-                break;
-            case OPENLI_PROTO_ETSI_CC:
-                /* msgbody should contain a full ETSI record */
-                thisint = match_etsi_to_agency(state, msgbody, msglen,
-                        &liidlen);
-                if (thisint == NULL) {
-                    break;
-                }
-                if (cs->disabled_log == 1) {
-                    //reenable_collector_logging(state, cs); //TODO
-                }
-                if (thisint->agency == NULL) {
-                    /* Destined for a pcap file rather than an agency */
-                    /* TODO freelist rather than repeated malloc/free */
-                    pcapmsg.msgtype = PCAP_MESSAGE_PACKET;
-                    pcapmsg.msgbody = (uint8_t *)malloc(msglen - liidlen);
-                    memcpy(pcapmsg.msgbody, msgbody + liidlen,
-                            msglen - liidlen);
-                    pcapmsg.msglen = msglen - liidlen;
-                    libtrace_message_queue_put(&(state->pcapqueue), &pcapmsg);
-                } else if (enqueue_etsi(state, thisint->agency->hi3,
-                        msgbody + liidlen, msglen - liidlen) == -1) {
-                    return -1;
-                }
-                break;
-            case OPENLI_PROTO_ETSI_IRI:
-                /* msgbody should contain a full ETSI record */
-                thisint = match_etsi_to_agency(state, msgbody, msglen,
-                        &liidlen);
-                if (thisint == NULL) {
-                    break;
-                }
-                if (cs->disabled_log == 1) {
-                    //reenable_collector_logging(state, cs); //TODO
-                }
-                if (thisint->agency == NULL) {
-                    /* Destined for a pcap file rather than an agency */
-                    /* IRIs don't make sense for a pcap, so just ignore it */
-                    break;
-                }
-                if (enqueue_etsi(state, thisint->agency->hi2, msgbody + liidlen,
-                            msglen - liidlen) == -1) {
-                    return -1;
-                }
-                break;
-            default:
-                if (cs->disabled_log == 0) {
-                   logger(LOG_INFO,
-                            "OpenLI Mediator: unexpected message type %d received from collector.",
-                            msgtype);
-                }
-                return -1;
-        }
-    } while (msgtype != OPENLI_PROTO_NO_MESSAGE);
-
-    return 0;
-}
-
-static int continue_handshake(mediator_state_t *state, med_epoll_ev_t *mev) {
-    med_coll_state_t *cs = (med_coll_state_t *)(mev->state);
-
-    int ret = SSL_accept(cs->ssl); //either keep running handshake or return when error 
-
-    if (ret <= 0){
-        ret = SSL_get_error(cs->ssl, ret);
-        if(ret == SSL_ERROR_WANT_READ || ret == SSL_ERROR_WANT_WRITE){
-            //keep trying
-            return 0;
-        }
-        else {
-            //fail out
-            logger(LOG_INFO,
-                    "OpenLI: Pending SSL Handshake for collector failed");
-            return -1;
-        }
-    }
-    logger(LOG_INFO, "OpenLI: Pending SSL Handshake for collector accepted");
-    state->lastsslerror_accept = 0;
-
-    //handshake has finished
-    mev->fdtype = MED_EPOLL_COLLECTOR;
-    if (state->RMQ_conf.enabled) {
-        receive_rmq_invite(state, cs->ipaddr, strlen(cs->ipaddr)+1);
-    }
-    return 1;
-}
-
-void RMQ_timer(mediator_state_t *state){
-
-    int timerfd = epoll_add_timer(state->epoll_fd, 
-            state->RMQ_conf.heartbeatFreq, state->RMQtimerev);
-        if (timerfd == -1) {
-            logger(LOG_INFO,
-                "OpenLI Mediator: Failed to add timer to epoll in mediator.");
-            return;
-        }
-        state->RMQtimerev->fd = timerfd;
-        state->RMQtimerev->fdtype = MED_EPOLL_RMQCHECK_TIMER;
-        state->RMQtimerev->state = NULL;
-}
-
-//go over the list of collecotors and service their RMQ connections
-//handles sending heartbeats, closing errored connections and reconnecting lost
-//connections
-void service_RMQ_connections(mediator_state_t *state) {
-
-    //RMQ heartbeat here
-    amqp_frame_t frame;
-    struct timeval tv;
-    tv.tv_usec = 1;
-    tv.tv_sec = 0;
-
-    if (state->collectors){
-        libtrace_list_node_t **prev = &(state->collectors->head);
-        libtrace_list_node_t *curr = state->collectors->head;
-
-        while (curr!= NULL) {
-            mediator_collector_t *col = curr->data;
-            if (col->colev->fdtype == MED_EPOLL_COL_RMQ) {
-
-                med_coll_RMQ_state_t *RMQ_state = col->colev->state;
-
-                if (RMQ_state->amqp_state) {
-                    int  ret = amqp_simple_wait_frame_noblock(RMQ_state->amqp_state, &frame, &tv);
-                    switch (ret) {
-                        case AMQP_STATUS_INVALID_PARAMETER:
-                        case AMQP_STATUS_NO_MEMORY:
-                        case AMQP_STATUS_BAD_AMQP_DATA:
-                        case AMQP_STATUS_UNKNOWN_METHOD:
-                        case AMQP_STATUS_UNKNOWN_CLASS:
-                        case AMQP_STATUS_TIMER_FAILURE:
-                        case AMQP_STATUS_SOCKET_ERROR:
-                        case AMQP_STATUS_SSL_ERROR:
-                        case AMQP_STATUS_HEARTBEAT_TIMEOUT:
-                            if (ret == AMQP_STATUS_HEARTBEAT_TIMEOUT) {
-                                logger(LOG_INFO, 
-                                        "OpenLI Mediator: RMQ Heartbeat timmer expired for %s",
-                                        RMQ_state->ipaddr);
-                                struct epoll_event ev;
-                                epoll_ctl(state->epoll_fd, EPOLL_CTL_DEL,
-                                    col->colev->fd, &ev);
-                                col->colev->fd = 0;
-                                amqp_destroy_connection(RMQ_state->amqp_state);
-                                RMQ_state->amqp_state = NULL;
-                            } else {
-                                logger(LOG_INFO,
-                                        "OpenLI Mediator: RMQ connection error, closing");
-                                drop_collector(state, col->colev, 0);
-                                free(col->colev->state);
-                                free(col->colev);
-                                if (col->ssl){
-                                    SSL_free(col->ssl);
-                                }
-                            }
-                            break;
-                        case AMQP_STATUS_OK:
-                        case AMQP_STATUS_TIMEOUT:
-                            break;
-                    }
-                }
-                else {
-                    RMQ_state->amqp_state = join_RMQ(state,
-                            RMQ_state->ipaddr,
-                            RMQ_state->iplen,
-                            1);
-                    //reregister EPOLL
-                    if (RMQ_state->amqp_state) {
-                        col->colev->fd =  amqp_get_sockfd(RMQ_state->amqp_state);
-
-                        struct epoll_event ev;
-                        ev.data.ptr = (void *)col->colev;
-                        ev.events = EPOLLIN;
-
-                        if (epoll_ctl(state->epoll_fd, EPOLL_CTL_ADD, col->colev->fd, &ev)
-                                == -1) {
-                            logger(LOG_INFO,
-                                    "OpenLI: Failed to reregister RMQ socket: %s.",
-                                    strerror(errno));
-                                    break;
-                        }
-                        logger(LOG_INFO,"OpenLI Mediator: RMQ reconnected %s", RMQ_state->ipaddr);
-                    }
-                }
-            }
-
-            prev = &((*prev)->next);  
-            curr=curr->next;
-        }
-    }
-}
-
->>>>>>> c396cbdc
 static int check_epoll_fd(mediator_state_t *state, struct epoll_event *ev) {
 
 	med_epoll_ev_t *mev = (med_epoll_ev_t *)(ev->data.ptr);
@@ -2416,18 +1069,14 @@
                     "OpenLI Mediator: main epoll timer has failed.");
             return -1;
         case MED_EPOLL_RMQCHECK_TIMER:
-            if (1) {
-                if (epoll_ctl(state->epoll_fd, EPOLL_CTL_DEL, mev->fd, ev) == -1) {
-                    logger(LOG_INFO,
-                        "OpenLI Mediator: unable to remove RMQ timer from epoll set: %s",
-                        strerror(errno));
-                    break;
-                }
-                service_RMQ_connections(state);
-                RMQ_timer(state);
-                return 1;
+            halt_mediator_timer(mev);
+            service_RMQ_connections(&(state->collectors));
+            if (start_mediator_timer(state->RMQtimerev,
+                    state->RMQ_conf.heartbeatFreq) < 0) {
+                logger(LOG_INFO, "OpenLI Mediator: unable to reset RMQ heartbeat timer: %s", strerror(errno));
+                return -1;
             }
-            break;
+            return 1;
         case MED_EPOLL_PCAP_TIMER:
             /* pcap timer has fired, flush or rotate any pcap output */
             assert(ev->events == EPOLLIN);
@@ -2527,12 +1176,6 @@
                 drop_collector(&(state->collectors), mev, 1);
             }
             break;
-        case MED_EPOLL_COL_RMQ:
-            ret = receive_collector_from_RMQ(state, mev);
-            if (ret == -1) {
-                drop_collector(state, mev, 0);
-            }
-            break;
         default:
             logger(LOG_INFO,
                     "OpenLI Mediator: invalid fd triggering epoll event.");
@@ -2809,12 +1452,6 @@
             state->pcaprotatefreq);
 
     gettimeofday(&tv, NULL);
-<<<<<<< HEAD
-=======
-	state->timerev = (med_epoll_ev_t *)malloc(sizeof(med_epoll_ev_t));
-	state->pcaptimerev = (med_epoll_ev_t *)malloc(sizeof(med_epoll_ev_t));
-    state->RMQtimerev = (med_epoll_ev_t *)malloc(sizeof(med_epoll_ev_t));
->>>>>>> c396cbdc
 
     /* Set our first pcap file flush timer */
     firstflush = (((tv.tv_sec / 60) * 60) + 60) - tv.tv_sec;
@@ -2835,7 +1472,8 @@
         goto runfailure;
     }
 
-    RMQ_timer(state);
+    state->RMQtimerev = create_mediator_timer(state->epoll_fd, NULL,
+            MED_EPOLL_RMQCHECK_TIMER, state->RMQ_conf.heartbeatFreq);
 
 	while (!mediator_halt) {
         /* If we've had a SIGHUP recently, reload the config file */
