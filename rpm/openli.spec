--- conflicted
+++ resolved
@@ -1,9 +1,5 @@
 Name:           openli
-<<<<<<< HEAD
-Version:        1.1.12
-=======
 Version:        1.1.13
->>>>>>> d3ef470f
 Release:        1%{?dist}
 Summary:        Software for performing ETSI-compliant lawful intercept
 
@@ -314,12 +310,9 @@
 
 
 %changelog
-<<<<<<< HEAD
-=======
 * Thu Jun 5 2025 Shane Alcock <salcock@searchlight.nz> - 1.1.13-1
 - Updated for 1.1.13 release
 
->>>>>>> d3ef470f
 * Thu May 1 2025 Shane Alcock <salcock@searchlight.nz> - 1.1.12-1
 - Updated for 1.1.12 release
 
